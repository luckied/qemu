--- conflicted
+++ resolved
@@ -202,15 +202,9 @@
 extern QemuOpts *drive_add(const char *file, const char *fmt, ...);
 extern DriveInfo *drive_init(QemuOpts *arg, void *machine, int *fatal_error);
 
-<<<<<<< HEAD
 /* acpi */
 void qemu_system_cpu_hot_add(int cpu, int state);
-typedef void (*qemu_system_device_hot_add_t)(int pcibus, int slot, int state);
-void qemu_system_device_hot_add_register(qemu_system_device_hot_add_t callback);
-void qemu_system_device_hot_add(int pcibus, int slot, int state);
-
-=======
->>>>>>> 3f84865a
+
 /* device-hotplug */
 
 typedef int (dev_match_fn)(void *dev_private, void *arg);
