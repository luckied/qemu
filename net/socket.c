--- conflicted
+++ resolved
@@ -207,12 +207,8 @@
 
     /* If a bind address is given, only send packets from that address */
     if (localaddr != NULL) {
-<<<<<<< HEAD
-        ret = setsockopt(fd, IPPROTO_IP, IP_MULTICAST_IF, localaddr, sizeof(*localaddr));
-=======
         ret = setsockopt(fd, IPPROTO_IP, IP_MULTICAST_IF,
                          (const char *)localaddr, sizeof(*localaddr));
->>>>>>> e024e881
         if (ret < 0) {
             perror("setsockopt(IP_MULTICAST_IF)");
             goto fail;
