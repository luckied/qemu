/*
 * QEMU 8253/8254 interval timer emulation
 *
 * Copyright (c) 2003-2004 Fabrice Bellard
 *
 * Permission is hereby granted, free of charge, to any person obtaining a copy
 * of this software and associated documentation files (the "Software"), to deal
 * in the Software without restriction, including without limitation the rights
 * to use, copy, modify, merge, publish, distribute, sublicense, and/or sell
 * copies of the Software, and to permit persons to whom the Software is
 * furnished to do so, subject to the following conditions:
 *
 * The above copyright notice and this permission notice shall be included in
 * all copies or substantial portions of the Software.
 *
 * THE SOFTWARE IS PROVIDED "AS IS", WITHOUT WARRANTY OF ANY KIND, EXPRESS OR
 * IMPLIED, INCLUDING BUT NOT LIMITED TO THE WARRANTIES OF MERCHANTABILITY,
 * FITNESS FOR A PARTICULAR PURPOSE AND NONINFRINGEMENT. IN NO EVENT SHALL
 * THE AUTHORS OR COPYRIGHT HOLDERS BE LIABLE FOR ANY CLAIM, DAMAGES OR OTHER
 * LIABILITY, WHETHER IN AN ACTION OF CONTRACT, TORT OR OTHERWISE, ARISING FROM,
 * OUT OF OR IN CONNECTION WITH THE SOFTWARE OR THE USE OR OTHER DEALINGS IN
 * THE SOFTWARE.
 */
#include "hw.h"
#include "pc.h"
#include "isa.h"
#include "qemu-timer.h"
#include "kvm.h"
#include "i8254.h"

//#define DEBUG_PIT

<<<<<<< HEAD
static PITState pit_state;
=======
#define RW_STATE_LSB 1
#define RW_STATE_MSB 2
#define RW_STATE_WORD0 3
#define RW_STATE_WORD1 4

typedef struct PITChannelState {
    int count; /* can be 65536 */
    uint16_t latched_count;
    uint8_t count_latched;
    uint8_t status_latched;
    uint8_t status;
    uint8_t read_state;
    uint8_t write_state;
    uint8_t write_latch;
    uint8_t rw_mode;
    uint8_t mode;
    uint8_t bcd; /* not supported */
    uint8_t gate; /* timer start */
    int64_t count_load_time;
    /* irq handling */
    int64_t next_transition_time;
    QEMUTimer *irq_timer;
    qemu_irq irq;
    uint32_t irq_disabled;
} PITChannelState;

typedef struct PITState {
    ISADevice dev;
    MemoryRegion ioports;
    uint32_t iobase;
    PITChannelState channels[3];
} PITState;
>>>>>>> ce967e2f

static void pit_irq_timer_update(PITChannelState *s, int64_t current_time);

static int pit_get_count(PITChannelState *s)
{
    uint64_t d;
    int counter;

    d = muldiv64(qemu_get_clock_ns(vm_clock) - s->count_load_time, PIT_FREQ,
                 get_ticks_per_sec());
    switch(s->mode) {
    case 0:
    case 1:
    case 4:
    case 5:
        counter = (s->count - d) & 0xffff;
        break;
    case 3:
        /* XXX: may be incorrect for odd counts */
        counter = s->count - ((2 * d) % s->count);
        break;
    default:
        counter = s->count - (d % s->count);
        break;
    }
    return counter;
}

/* get pit output bit */
static int pit_get_out1(PITChannelState *s, int64_t current_time)
{
    uint64_t d;
    int out;

    d = muldiv64(current_time - s->count_load_time, PIT_FREQ,
                 get_ticks_per_sec());
    switch(s->mode) {
    default:
    case 0:
        out = (d >= s->count);
        break;
    case 1:
        out = (d < s->count);
        break;
    case 2:
        if ((d % s->count) == 0 && d != 0)
            out = 1;
        else
            out = 0;
        break;
    case 3:
        out = (d % s->count) < ((s->count + 1) >> 1);
        break;
    case 4:
    case 5:
        out = (d == s->count);
        break;
    }
    return out;
}

int pit_get_out(ISADevice *dev, int channel, int64_t current_time)
{
    PITState *pit = DO_UPCAST(PITState, dev, dev);
    PITChannelState *s = &pit->channels[channel];
    return pit_get_out1(s, current_time);
}

/* return -1 if no transition will occur.  */
static int64_t pit_get_next_transition_time(PITChannelState *s,
                                            int64_t current_time)
{
    uint64_t d, next_time, base;
    int period2;

    d = muldiv64(current_time - s->count_load_time, PIT_FREQ,
                 get_ticks_per_sec());
    switch(s->mode) {
    default:
    case 0:
    case 1:
        if (d < s->count)
            next_time = s->count;
        else
            return -1;
        break;
    case 2:
        base = (d / s->count) * s->count;
        if ((d - base) == 0 && d != 0)
            next_time = base + s->count;
        else
            next_time = base + s->count + 1;
        break;
    case 3:
        base = (d / s->count) * s->count;
        period2 = ((s->count + 1) >> 1);
        if ((d - base) < period2)
            next_time = base + period2;
        else
            next_time = base + s->count;
        break;
    case 4:
    case 5:
        if (d < s->count)
            next_time = s->count;
        else if (d == s->count)
            next_time = s->count + 1;
        else
            return -1;
        break;
    }
    /* convert to timer units */
    next_time = s->count_load_time + muldiv64(next_time, get_ticks_per_sec(),
                                              PIT_FREQ);
    /* fix potential rounding problems */
    /* XXX: better solution: use a clock at PIT_FREQ Hz */
    if (next_time <= current_time)
        next_time = current_time + 1;
    return next_time;
}

/* val must be 0 or 1 */
void pit_set_gate(ISADevice *dev, int channel, int val)
{
    PITState *pit = DO_UPCAST(PITState, dev, dev);
    PITChannelState *s = &pit->channels[channel];

    switch(s->mode) {
    default:
    case 0:
    case 4:
        /* XXX: just disable/enable counting */
        break;
    case 1:
    case 5:
        if (s->gate < val) {
            /* restart counting on rising edge */
            s->count_load_time = qemu_get_clock_ns(vm_clock);
            pit_irq_timer_update(s, s->count_load_time);
        }
        break;
    case 2:
    case 3:
        if (s->gate < val) {
            /* restart counting on rising edge */
            s->count_load_time = qemu_get_clock_ns(vm_clock);
            pit_irq_timer_update(s, s->count_load_time);
        }
        /* XXX: disable/enable counting */
        break;
    }
    s->gate = val;
}

int pit_get_gate(ISADevice *dev, int channel)
{
    PITState *pit = DO_UPCAST(PITState, dev, dev);
    PITChannelState *s = &pit->channels[channel];
    return s->gate;
}

int pit_get_initial_count(ISADevice *dev, int channel)
{
    PITState *pit = DO_UPCAST(PITState, dev, dev);
    PITChannelState *s = &pit->channels[channel];
    return s->count;
}

int pit_get_mode(ISADevice *dev, int channel)
{
    PITState *pit = DO_UPCAST(PITState, dev, dev);
    PITChannelState *s = &pit->channels[channel];
    return s->mode;
}

static inline void pit_load_count(PITState *s, int val, int chan)
{
    if (val == 0)
        val = 0x10000;
    s->channels[chan].count_load_time = qemu_get_clock_ns(vm_clock);
    s->channels[chan].count = val;
#ifdef TARGET_I386
    if (chan == 0 && pit_state.flags & PIT_FLAGS_HPET_LEGACY) {
        return;
    }
#endif
    pit_irq_timer_update(&s->channels[chan], s->channels[chan].count_load_time);
}

/* if already latched, do not latch again */
static void pit_latch_count(PITChannelState *s)
{
    if (!s->count_latched) {
        s->latched_count = pit_get_count(s);
        s->count_latched = s->rw_mode;
    }
}

static void pit_ioport_write(void *opaque, uint32_t addr, uint32_t val)
{
    PITState *pit = opaque;
    int channel, access;
    PITChannelState *s;

    addr &= 3;
    if (addr == 3) {
        channel = val >> 6;
        if (channel == 3) {
            /* read back command */
            for(channel = 0; channel < 3; channel++) {
                s = &pit->channels[channel];
                if (val & (2 << channel)) {
                    if (!(val & 0x20)) {
                        pit_latch_count(s);
                    }
                    if (!(val & 0x10) && !s->status_latched) {
                        /* status latch */
                        /* XXX: add BCD and null count */
                        s->status =  (pit_get_out1(s, qemu_get_clock_ns(vm_clock)) << 7) |
                            (s->rw_mode << 4) |
                            (s->mode << 1) |
                            s->bcd;
                        s->status_latched = 1;
                    }
                }
            }
        } else {
            s = &pit->channels[channel];
            access = (val >> 4) & 3;
            if (access == 0) {
                pit_latch_count(s);
            } else {
                s->rw_mode = access;
                s->read_state = access;
                s->write_state = access;

                s->mode = (val >> 1) & 7;
                s->bcd = val & 1;
                /* XXX: update irq timer ? */
            }
        }
    } else {
        s = &pit->channels[addr];
        switch(s->write_state) {
        default:
        case RW_STATE_LSB:
            pit_load_count(pit, val, addr);
            break;
        case RW_STATE_MSB:
            pit_load_count(pit, val << 8, addr);
            break;
        case RW_STATE_WORD0:
            s->write_latch = val;
            s->write_state = RW_STATE_WORD1;
            break;
        case RW_STATE_WORD1:
            pit_load_count(pit, s->write_latch | (val << 8), addr);
            s->write_state = RW_STATE_WORD0;
            break;
        }
    }
}

static uint32_t pit_ioport_read(void *opaque, uint32_t addr)
{
    PITState *pit = opaque;
    int ret, count;
    PITChannelState *s;

    addr &= 3;
    s = &pit->channels[addr];
    if (s->status_latched) {
        s->status_latched = 0;
        ret = s->status;
    } else if (s->count_latched) {
        switch(s->count_latched) {
        default:
        case RW_STATE_LSB:
            ret = s->latched_count & 0xff;
            s->count_latched = 0;
            break;
        case RW_STATE_MSB:
            ret = s->latched_count >> 8;
            s->count_latched = 0;
            break;
        case RW_STATE_WORD0:
            ret = s->latched_count & 0xff;
            s->count_latched = RW_STATE_MSB;
            break;
        }
    } else {
        switch(s->read_state) {
        default:
        case RW_STATE_LSB:
            count = pit_get_count(s);
            ret = count & 0xff;
            break;
        case RW_STATE_MSB:
            count = pit_get_count(s);
            ret = (count >> 8) & 0xff;
            break;
        case RW_STATE_WORD0:
            count = pit_get_count(s);
            ret = count & 0xff;
            s->read_state = RW_STATE_WORD1;
            break;
        case RW_STATE_WORD1:
            count = pit_get_count(s);
            ret = (count >> 8) & 0xff;
            s->read_state = RW_STATE_WORD0;
            break;
        }
    }
    return ret;
}

static void pit_irq_timer_update(PITChannelState *s, int64_t current_time)
{
    int64_t expire_time;
    int irq_level;

    if (!s->irq_timer || s->irq_disabled) {
        return;
    }
    expire_time = pit_get_next_transition_time(s, current_time);
    irq_level = pit_get_out1(s, current_time);
    qemu_set_irq(s->irq, irq_level);
#ifdef DEBUG_PIT
    printf("irq_level=%d next_delay=%f\n",
           irq_level,
           (double)(expire_time - current_time) / get_ticks_per_sec());
#endif
    s->next_transition_time = expire_time;
    if (expire_time != -1)
        qemu_mod_timer(s->irq_timer, expire_time);
    else
        qemu_del_timer(s->irq_timer);
}

static void pit_irq_timer(void *opaque)
{
    PITChannelState *s = opaque;

    pit_irq_timer_update(s, s->next_transition_time);
}

static const VMStateDescription vmstate_pit_channel = {
    .name = "pit channel",
    .version_id = 2,
    .minimum_version_id = 2,
    .minimum_version_id_old = 2,
    .fields      = (VMStateField []) {
        VMSTATE_INT32(count, PITChannelState),
        VMSTATE_UINT16(latched_count, PITChannelState),
        VMSTATE_UINT8(count_latched, PITChannelState),
        VMSTATE_UINT8(status_latched, PITChannelState),
        VMSTATE_UINT8(status, PITChannelState),
        VMSTATE_UINT8(read_state, PITChannelState),
        VMSTATE_UINT8(write_state, PITChannelState),
        VMSTATE_UINT8(write_latch, PITChannelState),
        VMSTATE_UINT8(rw_mode, PITChannelState),
        VMSTATE_UINT8(mode, PITChannelState),
        VMSTATE_UINT8(bcd, PITChannelState),
        VMSTATE_UINT8(gate, PITChannelState),
        VMSTATE_INT64(count_load_time, PITChannelState),
        VMSTATE_INT64(next_transition_time, PITChannelState),
        VMSTATE_END_OF_LIST()
    }
};

static int pit_load_old(QEMUFile *f, void *opaque, int version_id)
{
    PITState *pit = opaque;
    PITChannelState *s;
    int i;

    if (version_id != PIT_SAVEVM_VERSION)
        return -EINVAL;

    pit->flags = qemu_get_be32(f);
    for(i = 0; i < 3; i++) {
        s = &pit->channels[i];
        s->count=qemu_get_be32(f);
        qemu_get_be16s(f, &s->latched_count);
        qemu_get_8s(f, &s->count_latched);
        qemu_get_8s(f, &s->status_latched);
        qemu_get_8s(f, &s->status);
        qemu_get_8s(f, &s->read_state);
        qemu_get_8s(f, &s->write_state);
        qemu_get_8s(f, &s->write_latch);
        qemu_get_8s(f, &s->rw_mode);
        qemu_get_8s(f, &s->mode);
        qemu_get_8s(f, &s->bcd);
        qemu_get_8s(f, &s->gate);
        s->count_load_time=qemu_get_be64(f);
        s->irq_disabled = 0;
        if (s->irq_timer) {
            s->next_transition_time=qemu_get_be64(f);
            qemu_get_timer(f, s->irq_timer);
        }
    }

    return 0;
}

VMStateDescription vmstate_pit = {
    .name = "i8254",
    .version_id = 3,
    .minimum_version_id = 2,
    .minimum_version_id_old = 1,
    .load_state_old = pit_load_old,
    .fields      = (VMStateField []) {
<<<<<<< HEAD
        VMSTATE_UINT32(flags, PITState),
=======
        VMSTATE_UINT32_V(channels[0].irq_disabled, PITState, 3),
>>>>>>> ce967e2f
        VMSTATE_STRUCT_ARRAY(channels, PITState, 3, 2, vmstate_pit_channel, PITChannelState),
        VMSTATE_TIMER(channels[0].irq_timer, PITState),
        VMSTATE_END_OF_LIST()
    }
};

static void pit_reset(DeviceState *dev)
{
    PITState *pit = container_of(dev, PITState, dev.qdev);
    PITChannelState *s;
    int i;

#ifdef TARGET_I386
    pit->flags &= ~PIT_FLAGS_HPET_LEGACY;
#endif
    for(i = 0;i < 3; i++) {
        s = &pit->channels[i];
        s->mode = 3;
        s->gate = (i != 2);
        s->count_load_time = qemu_get_clock_ns(vm_clock);
        s->count = 0x10000;
        if (i == 0 && !s->irq_disabled) {
            s->next_transition_time =
                pit_get_next_transition_time(s, s->count_load_time);
            qemu_mod_timer(s->irq_timer, s->next_transition_time);
        }
    }
    if (vmstate_pit.post_load) {
        vmstate_pit.post_load(pit, 2);
    }
}

<<<<<<< HEAD
#ifdef TARGET_I386
/* When HPET is operating in legacy mode, i8254 timer0 is disabled */

void hpet_pit_disable(void)
{
    PITChannelState *s = &pit_state.channels[0];

    if (kvm_enabled() && kvm_irqchip_in_kernel()) {
        if (kvm_has_pit_state2()) {
            kvm_hpet_disable_kpit();
        } else {
             fprintf(stderr, "%s: kvm does not support pit_state2!\n", __FUNCTION__);
             exit(1);
        }
    } else {
        pit_state.flags |= PIT_FLAGS_HPET_LEGACY;
        if (s->irq_timer) {
            qemu_del_timer(s->irq_timer);
        }
    }
}

/* When HPET is reset or leaving legacy mode, it must reenable i8254
 * timer 0
 */

void hpet_pit_enable(void)
{
    PITState *pit = &pit_state;
    PITChannelState *s = &pit->channels[0];

    if (kvm_enabled() && kvm_irqchip_in_kernel()) {
        if (kvm_has_pit_state2()) {
            kvm_hpet_enable_kpit();
        } else {
             fprintf(stderr, "%s: kvm does not support pit_state2!\n", __FUNCTION__);
             exit(1);
        }
    } else {
        pit_state.flags &= ~PIT_FLAGS_HPET_LEGACY;
        pit_load_count(pit, s->count, 0);
=======
/* When HPET is operating in legacy mode, suppress the ignored timer IRQ,
 * reenable it when legacy mode is left again. */
static void pit_irq_control(void *opaque, int n, int enable)
{
    PITState *pit = opaque;
    PITChannelState *s = &pit->channels[0];

    if (enable) {
        s->irq_disabled = 0;
        pit_irq_timer_update(s, qemu_get_clock_ns(vm_clock));
    } else {
        s->irq_disabled = 1;
        qemu_del_timer(s->irq_timer);
>>>>>>> ce967e2f
    }
}
#endif

static const MemoryRegionPortio pit_portio[] = {
    { 0, 4, 1, .write = pit_ioport_write },
    { 0, 3, 1, .read = pit_ioport_read },
    PORTIO_END_OF_LIST()
};

static const MemoryRegionOps pit_ioport_ops = {
    .old_portio = pit_portio
};

static int pit_initfn(ISADevice *dev)
{
    PITState *pit = DO_UPCAST(PITState, dev, dev);
    PITChannelState *s;

#ifdef CONFIG_KVM_PIT
    if (kvm_enabled() && kvm_irqchip_in_kernel())
        kvm_pit_init(pit);
    else {
#endif

    s = &pit->channels[0];
    /* the timer 0 is connected to an IRQ */
    s->irq_timer = qemu_new_timer_ns(vm_clock, pit_irq_timer, s);
    qdev_init_gpio_out(&dev->qdev, &s->irq, 1);

    memory_region_init_io(&pit->ioports, &pit_ioport_ops, pit, "pit", 4);
    isa_register_ioport(dev, &pit->ioports, pit->iobase);

<<<<<<< HEAD
#ifdef CONFIG_KVM_PIT
    }
#endif
=======
    qdev_init_gpio_in(&dev->qdev, pit_irq_control, 1);

>>>>>>> ce967e2f
    qdev_set_legacy_instance_id(&dev->qdev, pit->iobase, 2);

    return 0;
}

static Property pit_properties[] = {
    DEFINE_PROP_HEX32("iobase", PITState, iobase,  -1),
    DEFINE_PROP_END_OF_LIST(),
};

static void pit_class_initfn(ObjectClass *klass, void *data)
{
    DeviceClass *dc = DEVICE_CLASS(klass);
    ISADeviceClass *ic = ISA_DEVICE_CLASS(klass);
    ic->init = pit_initfn;
    dc->no_user = 1;
    dc->reset = pit_reset;
    dc->vmsd = &vmstate_pit;
    dc->props = pit_properties;
}

static TypeInfo pit_info = {
    .name          = "isa-pit",
    .parent        = TYPE_ISA_DEVICE,
    .instance_size = sizeof(PITState),
    .class_init    = pit_class_initfn,
};

static void pit_register_types(void)
{
    type_register_static(&pit_info);
}

type_init(pit_register_types)<|MERGE_RESOLUTION|>--- conflicted
+++ resolved
@@ -30,43 +30,6 @@
 
 //#define DEBUG_PIT
 
-<<<<<<< HEAD
-static PITState pit_state;
-=======
-#define RW_STATE_LSB 1
-#define RW_STATE_MSB 2
-#define RW_STATE_WORD0 3
-#define RW_STATE_WORD1 4
-
-typedef struct PITChannelState {
-    int count; /* can be 65536 */
-    uint16_t latched_count;
-    uint8_t count_latched;
-    uint8_t status_latched;
-    uint8_t status;
-    uint8_t read_state;
-    uint8_t write_state;
-    uint8_t write_latch;
-    uint8_t rw_mode;
-    uint8_t mode;
-    uint8_t bcd; /* not supported */
-    uint8_t gate; /* timer start */
-    int64_t count_load_time;
-    /* irq handling */
-    int64_t next_transition_time;
-    QEMUTimer *irq_timer;
-    qemu_irq irq;
-    uint32_t irq_disabled;
-} PITChannelState;
-
-typedef struct PITState {
-    ISADevice dev;
-    MemoryRegion ioports;
-    uint32_t iobase;
-    PITChannelState channels[3];
-} PITState;
->>>>>>> ce967e2f
-
 static void pit_irq_timer_update(PITChannelState *s, int64_t current_time);
 
 static int pit_get_count(PITChannelState *s)
@@ -248,7 +211,7 @@
     s->channels[chan].count_load_time = qemu_get_clock_ns(vm_clock);
     s->channels[chan].count = val;
 #ifdef TARGET_I386
-    if (chan == 0 && pit_state.flags & PIT_FLAGS_HPET_LEGACY) {
+    if (chan == 0 && s->channels[0].irq_disabled) {
         return;
     }
 #endif
@@ -445,7 +408,7 @@
     if (version_id != PIT_SAVEVM_VERSION)
         return -EINVAL;
 
-    pit->flags = qemu_get_be32(f);
+    (void)qemu_get_be32(f);
     for(i = 0; i < 3; i++) {
         s = &pit->channels[i];
         s->count=qemu_get_be32(f);
@@ -478,11 +441,7 @@
     .minimum_version_id_old = 1,
     .load_state_old = pit_load_old,
     .fields      = (VMStateField []) {
-<<<<<<< HEAD
-        VMSTATE_UINT32(flags, PITState),
-=======
         VMSTATE_UINT32_V(channels[0].irq_disabled, PITState, 3),
->>>>>>> ce967e2f
         VMSTATE_STRUCT_ARRAY(channels, PITState, 3, 2, vmstate_pit_channel, PITChannelState),
         VMSTATE_TIMER(channels[0].irq_timer, PITState),
         VMSTATE_END_OF_LIST()
@@ -496,7 +455,7 @@
     int i;
 
 #ifdef TARGET_I386
-    pit->flags &= ~PIT_FLAGS_HPET_LEGACY;
+    pit->channels[0].irq_disabled = 0;
 #endif
     for(i = 0;i < 3; i++) {
         s = &pit->channels[i];
@@ -515,49 +474,6 @@
     }
 }
 
-<<<<<<< HEAD
-#ifdef TARGET_I386
-/* When HPET is operating in legacy mode, i8254 timer0 is disabled */
-
-void hpet_pit_disable(void)
-{
-    PITChannelState *s = &pit_state.channels[0];
-
-    if (kvm_enabled() && kvm_irqchip_in_kernel()) {
-        if (kvm_has_pit_state2()) {
-            kvm_hpet_disable_kpit();
-        } else {
-             fprintf(stderr, "%s: kvm does not support pit_state2!\n", __FUNCTION__);
-             exit(1);
-        }
-    } else {
-        pit_state.flags |= PIT_FLAGS_HPET_LEGACY;
-        if (s->irq_timer) {
-            qemu_del_timer(s->irq_timer);
-        }
-    }
-}
-
-/* When HPET is reset or leaving legacy mode, it must reenable i8254
- * timer 0
- */
-
-void hpet_pit_enable(void)
-{
-    PITState *pit = &pit_state;
-    PITChannelState *s = &pit->channels[0];
-
-    if (kvm_enabled() && kvm_irqchip_in_kernel()) {
-        if (kvm_has_pit_state2()) {
-            kvm_hpet_enable_kpit();
-        } else {
-             fprintf(stderr, "%s: kvm does not support pit_state2!\n", __FUNCTION__);
-             exit(1);
-        }
-    } else {
-        pit_state.flags &= ~PIT_FLAGS_HPET_LEGACY;
-        pit_load_count(pit, s->count, 0);
-=======
 /* When HPET is operating in legacy mode, suppress the ignored timer IRQ,
  * reenable it when legacy mode is left again. */
 static void pit_irq_control(void *opaque, int n, int enable)
@@ -571,10 +487,8 @@
     } else {
         s->irq_disabled = 1;
         qemu_del_timer(s->irq_timer);
->>>>>>> ce967e2f
-    }
-}
-#endif
+    }
+}
 
 static const MemoryRegionPortio pit_portio[] = {
     { 0, 4, 1, .write = pit_ioport_write },
@@ -592,9 +506,10 @@
     PITChannelState *s;
 
 #ifdef CONFIG_KVM_PIT
-    if (kvm_enabled() && kvm_irqchip_in_kernel())
+    if (kvm_enabled() && kvm_irqchip_in_kernel()) {
         kvm_pit_init(pit);
-    else {
+        return 0;
+    }
 #endif
 
     s = &pit->channels[0];
@@ -605,14 +520,8 @@
     memory_region_init_io(&pit->ioports, &pit_ioport_ops, pit, "pit", 4);
     isa_register_ioport(dev, &pit->ioports, pit->iobase);
 
-<<<<<<< HEAD
-#ifdef CONFIG_KVM_PIT
-    }
-#endif
-=======
     qdev_init_gpio_in(&dev->qdev, pit_irq_control, 1);
 
->>>>>>> ce967e2f
     qdev_set_legacy_instance_id(&dev->qdev, pit->iobase, 2);
 
     return 0;
