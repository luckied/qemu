--- conflicted
+++ resolved
@@ -15,14 +15,9 @@
 typedef void (SetOffload)(VLANClientState *, int, int, int, int);
 
 struct VLANClientState {
-<<<<<<< HEAD
-    IOReadHandler *fd_read;
-    IOReadHandler *fd_read_raw;
-    IOReadvHandler *fd_readv;
-=======
     NetReceive *receive;
+    NetReceive *receive_raw;
     NetReceiveIOV *receive_iov;
->>>>>>> 068daedd
     /* Packets may still be sent if this returns zero.  It's used to
        rate-limit the slirp code.  */
     NetCanReceive *can_receive;
@@ -46,6 +41,7 @@
     struct VLANPacket *next;
     VLANClientState *sender;
     int size;
+    int raw;
     NetPacketSent *sent_cb;
     uint8_t data[0];
 };
@@ -73,17 +69,13 @@
 int qemu_can_send_packet(VLANClientState *vc);
 ssize_t qemu_sendv_packet(VLANClientState *vc, const struct iovec *iov,
                           int iovcnt);
-<<<<<<< HEAD
-int qemu_send_packet(VLANClientState *vc, const uint8_t *buf, int size);
-void qemu_send_packet_raw(VLANClientState *vc, const uint8_t *buf, int size);
-=======
 ssize_t qemu_sendv_packet_async(VLANClientState *vc, const struct iovec *iov,
                                 int iovcnt, NetPacketSent *sent_cb);
-void qemu_send_packet(VLANClientState *vc, const uint8_t *buf, int size);
+ssize_t qemu_send_packet(VLANClientState *vc, const uint8_t *buf, int size);
+ssize_t qemu_send_packet_raw(VLANClientState *vc, const uint8_t *buf, int size);
 ssize_t qemu_send_packet_async(VLANClientState *vc, const uint8_t *buf,
                                int size, NetPacketSent *sent_cb);
 void qemu_flush_queued_packets(VLANClientState *vc);
->>>>>>> 068daedd
 void qemu_format_nic_info_str(VLANClientState *vc, uint8_t macaddr[6]);
 void qemu_check_nic_model(NICInfo *nd, const char *model);
 void qemu_check_nic_model_list(NICInfo *nd, const char * const *models,
