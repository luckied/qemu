/*
 * QEMU PC System Emulator
 *
 * Copyright (c) 2003-2004 Fabrice Bellard
 *
 * Permission is hereby granted, free of charge, to any person obtaining a copy
 * of this software and associated documentation files (the "Software"), to deal
 * in the Software without restriction, including without limitation the rights
 * to use, copy, modify, merge, publish, distribute, sublicense, and/or sell
 * copies of the Software, and to permit persons to whom the Software is
 * furnished to do so, subject to the following conditions:
 *
 * The above copyright notice and this permission notice shall be included in
 * all copies or substantial portions of the Software.
 *
 * THE SOFTWARE IS PROVIDED "AS IS", WITHOUT WARRANTY OF ANY KIND, EXPRESS OR
 * IMPLIED, INCLUDING BUT NOT LIMITED TO THE WARRANTIES OF MERCHANTABILITY,
 * FITNESS FOR A PARTICULAR PURPOSE AND NONINFRINGEMENT. IN NO EVENT SHALL
 * THE AUTHORS OR COPYRIGHT HOLDERS BE LIABLE FOR ANY CLAIM, DAMAGES OR OTHER
 * LIABILITY, WHETHER IN AN ACTION OF CONTRACT, TORT OR OTHERWISE, ARISING FROM,
 * OUT OF OR IN CONNECTION WITH THE SOFTWARE OR THE USE OR OTHER DEALINGS IN
 * THE SOFTWARE.
 */
#include "hw.h"
#include "pc.h"
#include "fdc.h"
#include "pci.h"
#include "vmware_vga.h"
#include "usb-uhci.h"
#include "usb-ohci.h"
#include "prep_pci.h"
#include "apb_pci.h"
#include "block.h"
#include "sysemu.h"
#include "audio/audio.h"
#include "net.h"
#include "smbus.h"
#include "boards.h"
#include "monitor.h"
#include "fw_cfg.h"
#include "hpet_emul.h"
#include "watchdog.h"
#include "smbios.h"
#include "ide.h"
#include "loader.h"
#include "elf.h"
#include "device-assignment.h"

#include "qemu-kvm.h"

/* output Bochs bios info messages */
//#define DEBUG_BIOS

/* Show multiboot debug output */
//#define DEBUG_MULTIBOOT

#define BIOS_FILENAME "bios.bin"
#define EXTBOOT_FILENAME "extboot.bin"
#define VAPIC_FILENAME "vapic.bin"

#define PC_MAX_BIOS_SIZE (4 * 1024 * 1024)

/* Leave a chunk of memory at the top of RAM for the BIOS ACPI tables.  */
#define ACPI_DATA_SIZE       0x10000
#define BIOS_CFG_IOPORT 0x510
#define FW_CFG_ACPI_TABLES (FW_CFG_ARCH_LOCAL + 0)
#define FW_CFG_SMBIOS_ENTRIES (FW_CFG_ARCH_LOCAL + 1)
#define FW_CFG_IRQ0_OVERRIDE (FW_CFG_ARCH_LOCAL + 2)

#define MAX_IDE_BUS 2

static fdctrl_t *floppy_controller;
static RTCState *rtc_state;
static PITState *pit;
static PCII440FXState *i440fx_state;

qemu_irq *ioapic_irq_hack;

typedef struct isa_irq_state {
    qemu_irq *i8259;
    qemu_irq *ioapic;
} IsaIrqState;

static void isa_irq_handler(void *opaque, int n, int level)
{
    IsaIrqState *isa = (IsaIrqState *)opaque;

    if (n < 16) {
        qemu_set_irq(isa->i8259[n], level);
    }
    if (isa->ioapic)
        qemu_set_irq(isa->ioapic[n], level);
};

static void ioport80_write(void *opaque, uint32_t addr, uint32_t data)
{
}

/* MSDOS compatibility mode FPU exception support */
static qemu_irq ferr_irq;
/* XXX: add IGNNE support */
void cpu_set_ferr(CPUX86State *s)
{
    qemu_irq_raise(ferr_irq);
}

static void ioportF0_write(void *opaque, uint32_t addr, uint32_t data)
{
    qemu_irq_lower(ferr_irq);
}

/* TSC handling */
uint64_t cpu_get_tsc(CPUX86State *env)
{
    return cpu_get_ticks();
}

/* SMM support */
void cpu_smm_update(CPUState *env)
{
    if (i440fx_state && env == first_cpu)
        i440fx_set_smm(i440fx_state, (env->hflags >> HF_SMM_SHIFT) & 1);
}


/* IRQ handling */
int cpu_get_pic_interrupt(CPUState *env)
{
    int intno;

    intno = apic_get_interrupt(env);
    if (intno >= 0) {
        /* set irq request if a PIC irq is still pending */
        /* XXX: improve that */
        pic_update_irq(isa_pic);
        return intno;
    }
    /* read the irq from the PIC */
    if (!apic_accept_pic_intr(env))
        return -1;

    intno = pic_read_irq(isa_pic);
    return intno;
}

static void pic_irq_request(void *opaque, int irq, int level)
{
    CPUState *env = first_cpu;

    if (env->apic_state) {
        while (env) {
            if (apic_accept_pic_intr(env))
                apic_deliver_pic_intr(env, level);
            env = env->next_cpu;
        }
    } else {
        if (level)
            cpu_interrupt(env, CPU_INTERRUPT_HARD);
        else
            cpu_reset_interrupt(env, CPU_INTERRUPT_HARD);
    }
}

/* PC cmos mappings */

#define REG_EQUIPMENT_BYTE          0x14

static int cmos_get_fd_drive_type(int fd0)
{
    int val;

    switch (fd0) {
    case 0:
        /* 1.44 Mb 3"5 drive */
        val = 4;
        break;
    case 1:
        /* 2.88 Mb 3"5 drive */
        val = 5;
        break;
    case 2:
        /* 1.2 Mb 5"5 drive */
        val = 2;
        break;
    default:
        val = 0;
        break;
    }
    return val;
}

static void cmos_init_hd(int type_ofs, int info_ofs, BlockDriverState *hd)
{
    RTCState *s = rtc_state;
    int cylinders, heads, sectors;
    bdrv_get_geometry_hint(hd, &cylinders, &heads, &sectors);
    rtc_set_memory(s, type_ofs, 47);
    rtc_set_memory(s, info_ofs, cylinders);
    rtc_set_memory(s, info_ofs + 1, cylinders >> 8);
    rtc_set_memory(s, info_ofs + 2, heads);
    rtc_set_memory(s, info_ofs + 3, 0xff);
    rtc_set_memory(s, info_ofs + 4, 0xff);
    rtc_set_memory(s, info_ofs + 5, 0xc0 | ((heads > 8) << 3));
    rtc_set_memory(s, info_ofs + 6, cylinders);
    rtc_set_memory(s, info_ofs + 7, cylinders >> 8);
    rtc_set_memory(s, info_ofs + 8, sectors);
}

/* convert boot_device letter to something recognizable by the bios */
static int boot_device2nibble(char boot_device)
{
    switch(boot_device) {
    case 'a':
    case 'b':
        return 0x01; /* floppy boot */
    case 'c':
        return 0x02; /* hard drive boot */
    case 'd':
        return 0x03; /* CD-ROM boot */
    case 'n':
        return 0x04; /* Network boot */
    }
    return 0;
}

/* copy/pasted from cmos_init, should be made a general function
 and used there as well */
static int pc_boot_set(void *opaque, const char *boot_device)
{
    Monitor *mon = cur_mon;
#define PC_MAX_BOOT_DEVICES 3
    RTCState *s = (RTCState *)opaque;
    int nbds, bds[3] = { 0, };
    int i;

    nbds = strlen(boot_device);
    if (nbds > PC_MAX_BOOT_DEVICES) {
        monitor_printf(mon, "Too many boot devices for PC\n");
        return(1);
    }
    for (i = 0; i < nbds; i++) {
        bds[i] = boot_device2nibble(boot_device[i]);
        if (bds[i] == 0) {
            monitor_printf(mon, "Invalid boot device for PC: '%c'\n",
                           boot_device[i]);
            return(1);
        }
    }
    rtc_set_memory(s, 0x3d, (bds[1] << 4) | bds[0]);
    rtc_set_memory(s, 0x38, (bds[2] << 4));
    return(0);
}

/* hd_table must contain 4 block drivers */
static void cmos_init(ram_addr_t ram_size, ram_addr_t above_4g_mem_size,
                      const char *boot_device, DriveInfo **hd_table)
{
    RTCState *s = rtc_state;
    int nbds, bds[3] = { 0, };
    int val;
    int fd0, fd1, nb;
    int i;

    /* various important CMOS locations needed by PC/Bochs bios */

    /* memory size */
    val = 640; /* base memory in K */
    rtc_set_memory(s, 0x15, val);
    rtc_set_memory(s, 0x16, val >> 8);

    val = (ram_size / 1024) - 1024;
    if (val > 65535)
        val = 65535;
    rtc_set_memory(s, 0x17, val);
    rtc_set_memory(s, 0x18, val >> 8);
    rtc_set_memory(s, 0x30, val);
    rtc_set_memory(s, 0x31, val >> 8);

    if (above_4g_mem_size) {
        rtc_set_memory(s, 0x5b, (unsigned int)above_4g_mem_size >> 16);
        rtc_set_memory(s, 0x5c, (unsigned int)above_4g_mem_size >> 24);
        rtc_set_memory(s, 0x5d, (uint64_t)above_4g_mem_size >> 32);
    }

    if (ram_size > (16 * 1024 * 1024))
        val = (ram_size / 65536) - ((16 * 1024 * 1024) / 65536);
    else
        val = 0;
    if (val > 65535)
        val = 65535;
    rtc_set_memory(s, 0x34, val);
    rtc_set_memory(s, 0x35, val >> 8);

    /* set the number of CPU */
    rtc_set_memory(s, 0x5f, smp_cpus - 1);

    /* set boot devices, and disable floppy signature check if requested */
#define PC_MAX_BOOT_DEVICES 3
    nbds = strlen(boot_device);
    if (nbds > PC_MAX_BOOT_DEVICES) {
        fprintf(stderr, "Too many boot devices for PC\n");
        exit(1);
    }
    for (i = 0; i < nbds; i++) {
        bds[i] = boot_device2nibble(boot_device[i]);
        if (bds[i] == 0) {
            fprintf(stderr, "Invalid boot device for PC: '%c'\n",
                    boot_device[i]);
            exit(1);
        }
    }
    rtc_set_memory(s, 0x3d, (bds[1] << 4) | bds[0]);
    rtc_set_memory(s, 0x38, (bds[2] << 4) | (fd_bootchk ?  0x0 : 0x1));

    /* floppy type */

    fd0 = fdctrl_get_drive_type(floppy_controller, 0);
    fd1 = fdctrl_get_drive_type(floppy_controller, 1);

    val = (cmos_get_fd_drive_type(fd0) << 4) | cmos_get_fd_drive_type(fd1);
    rtc_set_memory(s, 0x10, val);

    val = 0;
    nb = 0;
    if (fd0 < 3)
        nb++;
    if (fd1 < 3)
        nb++;
    switch (nb) {
    case 0:
        break;
    case 1:
        val |= 0x01; /* 1 drive, ready for boot */
        break;
    case 2:
        val |= 0x41; /* 2 drives, ready for boot */
        break;
    }
    val |= 0x02; /* FPU is there */
    val |= 0x04; /* PS/2 mouse installed */
    rtc_set_memory(s, REG_EQUIPMENT_BYTE, val);

    /* hard drives */

    rtc_set_memory(s, 0x12, (hd_table[0] ? 0xf0 : 0) | (hd_table[1] ? 0x0f : 0));
    if (hd_table[0])
        cmos_init_hd(0x19, 0x1b, hd_table[0]->bdrv);
    if (hd_table[1])
        cmos_init_hd(0x1a, 0x24, hd_table[1]->bdrv);

    val = 0;
    for (i = 0; i < 4; i++) {
        if (hd_table[i]) {
            int cylinders, heads, sectors, translation;
            /* NOTE: bdrv_get_geometry_hint() returns the physical
                geometry.  It is always such that: 1 <= sects <= 63, 1
                <= heads <= 16, 1 <= cylinders <= 16383. The BIOS
                geometry can be different if a translation is done. */
            translation = bdrv_get_translation_hint(hd_table[i]->bdrv);
            if (translation == BIOS_ATA_TRANSLATION_AUTO) {
                bdrv_get_geometry_hint(hd_table[i]->bdrv, &cylinders, &heads, &sectors);
                if (cylinders <= 1024 && heads <= 16 && sectors <= 63) {
                    /* No translation. */
                    translation = 0;
                } else {
                    /* LBA translation. */
                    translation = 1;
                }
            } else {
                translation--;
            }
            val |= translation << (i * 2);
        }
    }
    rtc_set_memory(s, 0x39, val);
}

void ioport_set_a20(int enable)
{
    /* XXX: send to all CPUs ? */
    cpu_x86_set_a20(first_cpu, enable);
}

int ioport_get_a20(void)
{
    return ((first_cpu->a20_mask >> 20) & 1);
}

static void ioport92_write(void *opaque, uint32_t addr, uint32_t val)
{
    ioport_set_a20((val >> 1) & 1);
    /* XXX: bit 0 is fast reset */
}

static uint32_t ioport92_read(void *opaque, uint32_t addr)
{
    return ioport_get_a20() << 1;
}

/***********************************************************/
/* Bochs BIOS debug ports */

static void bochs_bios_write(void *opaque, uint32_t addr, uint32_t val)
{
    static const char shutdown_str[8] = "Shutdown";
    static int shutdown_index = 0;

    switch(addr) {
        /* Bochs BIOS messages */
    case 0x400:
    case 0x401:
        fprintf(stderr, "BIOS panic at rombios.c, line %d\n", val);
        exit(1);
    case 0x402:
    case 0x403:
#ifdef DEBUG_BIOS
        fprintf(stderr, "%c", val);
#endif
        break;
    case 0x8900:
        /* same as Bochs power off */
        if (val == shutdown_str[shutdown_index]) {
            shutdown_index++;
            if (shutdown_index == 8) {
                shutdown_index = 0;
                qemu_system_shutdown_request();
            }
        } else {
            shutdown_index = 0;
        }
        break;

        /* LGPL'ed VGA BIOS messages */
    case 0x501:
    case 0x502:
        fprintf(stderr, "VGA BIOS panic, line %d\n", val);
        exit(1);
    case 0x500:
    case 0x503:
#ifdef DEBUG_BIOS
        fprintf(stderr, "%c", val);
#endif
        break;
    }
}

static void *bochs_bios_init(void)
{
    void *fw_cfg;
    uint8_t *smbios_table;
    size_t smbios_len;
    uint64_t *numa_fw_cfg;
    int i, j;

    register_ioport_write(0x400, 1, 2, bochs_bios_write, NULL);
    register_ioport_write(0x401, 1, 2, bochs_bios_write, NULL);
    register_ioport_write(0x402, 1, 1, bochs_bios_write, NULL);
    register_ioport_write(0x403, 1, 1, bochs_bios_write, NULL);
    register_ioport_write(0x8900, 1, 1, bochs_bios_write, NULL);

    register_ioport_write(0x501, 1, 2, bochs_bios_write, NULL);
    register_ioport_write(0x502, 1, 2, bochs_bios_write, NULL);
    register_ioport_write(0x500, 1, 1, bochs_bios_write, NULL);
    register_ioport_write(0x503, 1, 1, bochs_bios_write, NULL);

    fw_cfg = fw_cfg_init(BIOS_CFG_IOPORT, BIOS_CFG_IOPORT + 1, 0, 0);

    fw_cfg_add_i32(fw_cfg, FW_CFG_ID, 1);
    fw_cfg_add_i64(fw_cfg, FW_CFG_RAM_SIZE, (uint64_t)ram_size);
    fw_cfg_add_bytes(fw_cfg, FW_CFG_ACPI_TABLES, (uint8_t *)acpi_tables,
                     acpi_tables_len);
    fw_cfg_add_bytes(fw_cfg, FW_CFG_IRQ0_OVERRIDE, &irq0override, 1);

    smbios_table = smbios_get_table(&smbios_len);
    if (smbios_table)
        fw_cfg_add_bytes(fw_cfg, FW_CFG_SMBIOS_ENTRIES,
                         smbios_table, smbios_len);

    /* allocate memory for the NUMA channel: one (64bit) word for the number
     * of nodes, one word for each VCPU->node and one word for each node to
     * hold the amount of memory.
     */
    numa_fw_cfg = qemu_mallocz((1 + smp_cpus + nb_numa_nodes) * 8);
    numa_fw_cfg[0] = cpu_to_le64(nb_numa_nodes);
    for (i = 0; i < smp_cpus; i++) {
        for (j = 0; j < nb_numa_nodes; j++) {
            if (node_cpumask[j] & (1 << i)) {
                numa_fw_cfg[i + 1] = cpu_to_le64(j);
                break;
            }
        }
    }
    for (i = 0; i < nb_numa_nodes; i++) {
        numa_fw_cfg[smp_cpus + 1 + i] = cpu_to_le64(node_mem[i]);
    }
    fw_cfg_add_bytes(fw_cfg, FW_CFG_NUMA, (uint8_t *)numa_fw_cfg,
                     (1 + smp_cpus + nb_numa_nodes) * 8);

    return fw_cfg;
}

static long get_file_size(FILE *f)
{
    long where, size;

    /* XXX: on Unix systems, using fstat() probably makes more sense */

    where = ftell(f);
    fseek(f, 0, SEEK_END);
    size = ftell(f);
    fseek(f, where, SEEK_SET);

    return size;
}

#define MULTIBOOT_STRUCT_ADDR 0x9000

#if MULTIBOOT_STRUCT_ADDR > 0xf0000
#error multiboot struct needs to fit in 16 bit real mode
#endif

static int load_multiboot(void *fw_cfg,
                          FILE *f,
                          const char *kernel_filename,
                          const char *initrd_filename,
                          const char *kernel_cmdline,
                          uint8_t *header)
{
    int i, is_multiboot = 0;
    uint32_t flags = 0;
    uint32_t mh_entry_addr;
    uint32_t mh_load_addr;
    uint32_t mb_kernel_size;
    uint32_t mmap_addr = MULTIBOOT_STRUCT_ADDR;
    uint32_t mb_bootinfo = MULTIBOOT_STRUCT_ADDR + 0x500;
    uint32_t mb_mod_end;
    uint8_t bootinfo[0x500];
    uint32_t cmdline = 0x200;
    uint8_t *mb_kernel_data;
    uint8_t *mb_bootinfo_data;

    /* Ok, let's see if it is a multiboot image.
       The header is 12x32bit long, so the latest entry may be 8192 - 48. */
    for (i = 0; i < (8192 - 48); i += 4) {
        if (ldl_p(header+i) == 0x1BADB002) {
            uint32_t checksum = ldl_p(header+i+8);
            flags = ldl_p(header+i+4);
            checksum += flags;
            checksum += (uint32_t)0x1BADB002;
            if (!checksum) {
                is_multiboot = 1;
                break;
            }
        }
    }

    if (!is_multiboot)
        return 0; /* no multiboot */

#ifdef DEBUG_MULTIBOOT
    fprintf(stderr, "qemu: I believe we found a multiboot image!\n");
#endif
    memset(bootinfo, 0, sizeof(bootinfo));

    if (flags & 0x00000004) { /* MULTIBOOT_HEADER_HAS_VBE */
        fprintf(stderr, "qemu: multiboot knows VBE. we don't.\n");
    }
    if (!(flags & 0x00010000)) { /* MULTIBOOT_HEADER_HAS_ADDR */
        uint64_t elf_entry;
        uint64_t elf_low, elf_high;
        int kernel_size;
        fclose(f);
        kernel_size = load_elf(kernel_filename, 0, &elf_entry, &elf_low, &elf_high,
                               0, ELF_MACHINE, 0);
        if (kernel_size < 0) {
            fprintf(stderr, "Error while loading elf kernel\n");
            exit(1);
        }
        mh_load_addr = elf_low;
        mb_kernel_size = elf_high - elf_low;
        mh_entry_addr = elf_entry;

        mb_kernel_data = qemu_malloc(mb_kernel_size);
        if (rom_copy(mb_kernel_data, mh_load_addr, mb_kernel_size) != mb_kernel_size) {
            fprintf(stderr, "Error while fetching elf kernel from rom\n");
            exit(1);
        }

#ifdef DEBUG_MULTIBOOT
        fprintf(stderr, "qemu: loading multiboot-elf kernel (%#x bytes) with entry %#zx\n",
                mb_kernel_size, (size_t)mh_entry_addr);
#endif
    } else {
        /* Valid if mh_flags sets MULTIBOOT_HEADER_HAS_ADDR. */
        uint32_t mh_header_addr = ldl_p(header+i+12);
        mh_load_addr = ldl_p(header+i+16);
#ifdef DEBUG_MULTIBOOT
        uint32_t mh_load_end_addr = ldl_p(header+i+20);
        uint32_t mh_bss_end_addr = ldl_p(header+i+24);
#endif
        uint32_t mb_kernel_text_offset = i - (mh_header_addr - mh_load_addr);

        mh_entry_addr = ldl_p(header+i+28);
        mb_kernel_size = get_file_size(f) - mb_kernel_text_offset;

        /* Valid if mh_flags sets MULTIBOOT_HEADER_HAS_VBE.
        uint32_t mh_mode_type = ldl_p(header+i+32);
        uint32_t mh_width = ldl_p(header+i+36);
        uint32_t mh_height = ldl_p(header+i+40);
        uint32_t mh_depth = ldl_p(header+i+44); */

#ifdef DEBUG_MULTIBOOT
        fprintf(stderr, "multiboot: mh_header_addr = %#x\n", mh_header_addr);
        fprintf(stderr, "multiboot: mh_load_addr = %#x\n", mh_load_addr);
        fprintf(stderr, "multiboot: mh_load_end_addr = %#x\n", mh_load_end_addr);
        fprintf(stderr, "multiboot: mh_bss_end_addr = %#x\n", mh_bss_end_addr);
        fprintf(stderr, "qemu: loading multiboot kernel (%#x bytes) at %#x\n",
                mb_kernel_size, mh_load_addr);
#endif

        mb_kernel_data = qemu_malloc(mb_kernel_size);
        fseek(f, mb_kernel_text_offset, SEEK_SET);
        fread(mb_kernel_data, 1, mb_kernel_size, f);
        fclose(f);
    }

    /* blob size is only the kernel for now */
    mb_mod_end = mh_load_addr + mb_kernel_size;

    /* load modules */
    stl_p(bootinfo + 20, 0x0); /* mods_count */
    if (initrd_filename) {
        uint32_t mb_mod_info = 0x100;
        uint32_t mb_mod_cmdline = 0x300;
        uint32_t mb_mod_start = mh_load_addr;
        uint32_t mb_mod_length = mb_kernel_size;
        char *next_initrd;
        char *next_space;
        int mb_mod_count = 0;

        do {
            if (mb_mod_info + 16 > mb_mod_cmdline) {
                printf("WARNING: Too many modules loaded, aborting.\n");
                break;
            }

            next_initrd = strchr(initrd_filename, ',');
            if (next_initrd)
                *next_initrd = '\0';
            /* if a space comes after the module filename, treat everything
               after that as parameters */
            pstrcpy((char*)bootinfo + mb_mod_cmdline,
                    sizeof(bootinfo) - mb_mod_cmdline,
                    initrd_filename);
            stl_p(bootinfo + mb_mod_info + 8, mb_bootinfo + mb_mod_cmdline); /* string */
            mb_mod_cmdline += strlen(initrd_filename) + 1;
            if (mb_mod_cmdline > sizeof(bootinfo)) {
                mb_mod_cmdline = sizeof(bootinfo);
                printf("WARNING: Too many module cmdlines loaded, aborting.\n");
                break;
            }
            if ((next_space = strchr(initrd_filename, ' ')))
                *next_space = '\0';
#ifdef DEBUG_MULTIBOOT
            printf("multiboot loading module: %s\n", initrd_filename);
#endif
            mb_mod_start = (mb_mod_start + mb_mod_length + (TARGET_PAGE_SIZE - 1))
                         & (TARGET_PAGE_MASK);
            mb_mod_length = get_image_size(initrd_filename);
            if (mb_mod_length < 0) {
                fprintf(stderr, "failed to get %s image size\n", initrd_filename);
                exit(1);
            }
            mb_mod_end = mb_mod_start + mb_mod_length;
            mb_mod_count++;

            /* append module data at the end of last module */
            mb_kernel_data = qemu_realloc(mb_kernel_data,
                                          mb_mod_end - mh_load_addr);
            load_image(initrd_filename,
                       mb_kernel_data + mb_mod_start - mh_load_addr);

            stl_p(bootinfo + mb_mod_info + 0, mb_mod_start);
            stl_p(bootinfo + mb_mod_info + 4, mb_mod_start + mb_mod_length);
            stl_p(bootinfo + mb_mod_info + 12, 0x0); /* reserved */
#ifdef DEBUG_MULTIBOOT
            printf("mod_start: %#x\nmod_end:   %#x\n", mb_mod_start,
                   mb_mod_start + mb_mod_length);
#endif
            initrd_filename = next_initrd+1;
            mb_mod_info += 16;
        } while (next_initrd);
        stl_p(bootinfo + 20, mb_mod_count); /* mods_count */
        stl_p(bootinfo + 24, mb_bootinfo + 0x100); /* mods_addr */
    }

    /* Commandline support */
    stl_p(bootinfo + 16, mb_bootinfo + cmdline);
    snprintf((char*)bootinfo + cmdline, 0x100, "%s %s",
             kernel_filename, kernel_cmdline);

    /* the kernel is where we want it to be now */
#define MULTIBOOT_FLAGS_MEMORY (1 << 0)
#define MULTIBOOT_FLAGS_BOOT_DEVICE (1 << 1)
#define MULTIBOOT_FLAGS_CMDLINE (1 << 2)
#define MULTIBOOT_FLAGS_MODULES (1 << 3)
#define MULTIBOOT_FLAGS_MMAP (1 << 6)
    stl_p(bootinfo, MULTIBOOT_FLAGS_MEMORY
                  | MULTIBOOT_FLAGS_BOOT_DEVICE
                  | MULTIBOOT_FLAGS_CMDLINE
                  | MULTIBOOT_FLAGS_MODULES
                  | MULTIBOOT_FLAGS_MMAP);
    stl_p(bootinfo + 4, 640); /* mem_lower */
    stl_p(bootinfo + 8, ram_size / 1024); /* mem_upper */
    stl_p(bootinfo + 12, 0x8001ffff); /* XXX: use the -boot switch? */
    stl_p(bootinfo + 48, mmap_addr); /* mmap_addr */

#ifdef DEBUG_MULTIBOOT
    fprintf(stderr, "multiboot: mh_entry_addr = %#x\n", mh_entry_addr);
#endif

    /* save bootinfo off the stack */
    mb_bootinfo_data = qemu_malloc(sizeof(bootinfo));
    memcpy(mb_bootinfo_data, bootinfo, sizeof(bootinfo));

    /* Pass variables to option rom */
    fw_cfg_add_i32(fw_cfg, FW_CFG_KERNEL_ENTRY, mh_entry_addr);
    fw_cfg_add_i32(fw_cfg, FW_CFG_KERNEL_ADDR, mh_load_addr);
    fw_cfg_add_i32(fw_cfg, FW_CFG_KERNEL_SIZE, mb_mod_end - mh_load_addr);
    fw_cfg_add_bytes(fw_cfg, FW_CFG_KERNEL_DATA, mb_kernel_data,
                     mb_mod_end - mh_load_addr);

    fw_cfg_add_i32(fw_cfg, FW_CFG_INITRD_ADDR, mb_bootinfo);
    fw_cfg_add_i32(fw_cfg, FW_CFG_INITRD_SIZE, sizeof(bootinfo));
    fw_cfg_add_bytes(fw_cfg, FW_CFG_INITRD_DATA, mb_bootinfo_data,
                     sizeof(bootinfo));

    option_rom[nb_option_roms] = "multiboot.bin";
    nb_option_roms++;

    return 1; /* yes, we are multiboot */
}

static void load_linux(void *fw_cfg,
                       const char *kernel_filename,
		       const char *initrd_filename,
		       const char *kernel_cmdline,
                       target_phys_addr_t max_ram_size)
{
    uint16_t protocol;
    int setup_size, kernel_size, initrd_size = 0, cmdline_size;
    uint32_t initrd_max;
    uint8_t header[8192], *setup, *kernel, *initrd_data;
    target_phys_addr_t real_addr, prot_addr, cmdline_addr, initrd_addr = 0;
    FILE *f;
    char *vmode;

    /* Align to 16 bytes as a paranoia measure */
    cmdline_size = (strlen(kernel_cmdline)+16) & ~15;

    /* load the kernel header */
    f = fopen(kernel_filename, "rb");
    if (!f || !(kernel_size = get_file_size(f)) ||
	fread(header, 1, MIN(ARRAY_SIZE(header), kernel_size), f) !=
	MIN(ARRAY_SIZE(header), kernel_size)) {
	fprintf(stderr, "qemu: could not load kernel '%s': %s\n",
		kernel_filename, strerror(errno));
	exit(1);
    }

    /* kernel protocol version */
#if 0
    fprintf(stderr, "header magic: %#x\n", ldl_p(header+0x202));
#endif
    if (ldl_p(header+0x202) == 0x53726448)
	protocol = lduw_p(header+0x206);
    else {
	/* This looks like a multiboot kernel. If it is, let's stop
	   treating it like a Linux kernel. */
	if (load_multiboot(fw_cfg, f, kernel_filename,
                           initrd_filename, kernel_cmdline, header))
            return;
	protocol = 0;
    }

    if (protocol < 0x200 || !(header[0x211] & 0x01)) {
	/* Low kernel */
	real_addr    = 0x90000;
	cmdline_addr = 0x9a000 - cmdline_size;
	prot_addr    = 0x10000;
    } else if (protocol < 0x202) {
	/* High but ancient kernel */
	real_addr    = 0x90000;
	cmdline_addr = 0x9a000 - cmdline_size;
	prot_addr    = 0x100000;
    } else {
	/* High and recent kernel */
	real_addr    = 0x10000;
	cmdline_addr = 0x20000;
	prot_addr    = 0x100000;
    }

#if 0
    fprintf(stderr,
	    "qemu: real_addr     = 0x" TARGET_FMT_plx "\n"
	    "qemu: cmdline_addr  = 0x" TARGET_FMT_plx "\n"
	    "qemu: prot_addr     = 0x" TARGET_FMT_plx "\n",
	    real_addr,
	    cmdline_addr,
	    prot_addr);
#endif

    /* highest address for loading the initrd */
    if (protocol >= 0x203)
	initrd_max = ldl_p(header+0x22c);
    else
	initrd_max = 0x37ffffff;

    if (initrd_max >= max_ram_size-ACPI_DATA_SIZE)
    	initrd_max = max_ram_size-ACPI_DATA_SIZE-1;

    fw_cfg_add_i32(fw_cfg, FW_CFG_CMDLINE_ADDR, cmdline_addr);
    fw_cfg_add_i32(fw_cfg, FW_CFG_CMDLINE_SIZE, strlen(kernel_cmdline)+1);
    fw_cfg_add_bytes(fw_cfg, FW_CFG_CMDLINE_DATA,
                     (uint8_t*)strdup(kernel_cmdline),
                     strlen(kernel_cmdline)+1);

    if (protocol >= 0x202) {
	stl_p(header+0x228, cmdline_addr);
    } else {
	stw_p(header+0x20, 0xA33F);
	stw_p(header+0x22, cmdline_addr-real_addr);
    }

    /* handle vga= parameter */
    vmode = strstr(kernel_cmdline, "vga=");
    if (vmode) {
        unsigned int video_mode;
        /* skip "vga=" */
        vmode += 4;
        if (!strncmp(vmode, "normal", 6)) {
            video_mode = 0xffff;
        } else if (!strncmp(vmode, "ext", 3)) {
            video_mode = 0xfffe;
        } else if (!strncmp(vmode, "ask", 3)) {
            video_mode = 0xfffd;
        } else {
            video_mode = strtol(vmode, NULL, 0);
        }
        stw_p(header+0x1fa, video_mode);
    }

    /* loader type */
    /* High nybble = B reserved for Qemu; low nybble is revision number.
       If this code is substantially changed, you may want to consider
       incrementing the revision. */
    if (protocol >= 0x200)
	header[0x210] = 0xB0;

    /* heap */
    if (protocol >= 0x201) {
	header[0x211] |= 0x80;	/* CAN_USE_HEAP */
	stw_p(header+0x224, cmdline_addr-real_addr-0x200);
    }

    /* load initrd */
    if (initrd_filename) {
	if (protocol < 0x200) {
	    fprintf(stderr, "qemu: linux kernel too old to load a ram disk\n");
	    exit(1);
	}

	initrd_size = get_image_size(initrd_filename);
        initrd_addr = (initrd_max-initrd_size) & ~4095;

        initrd_data = qemu_malloc(initrd_size);
        load_image(initrd_filename, initrd_data);

        fw_cfg_add_i32(fw_cfg, FW_CFG_INITRD_ADDR, initrd_addr);
        fw_cfg_add_i32(fw_cfg, FW_CFG_INITRD_SIZE, initrd_size);
        fw_cfg_add_bytes(fw_cfg, FW_CFG_INITRD_DATA, initrd_data, initrd_size);

	stl_p(header+0x218, initrd_addr);
	stl_p(header+0x21c, initrd_size);
    }

    /* load kernel and setup */
    setup_size = header[0x1f1];
    if (setup_size == 0)
	setup_size = 4;
    setup_size = (setup_size+1)*512;
    kernel_size -= setup_size;

    setup  = qemu_malloc(setup_size);
    kernel = qemu_malloc(kernel_size);
    fseek(f, 0, SEEK_SET);
    fread(setup, 1, setup_size, f);
    fread(kernel, 1, kernel_size, f);
    fclose(f);
    memcpy(setup, header, MIN(sizeof(header), setup_size));

    fw_cfg_add_i32(fw_cfg, FW_CFG_KERNEL_ADDR, prot_addr);
    fw_cfg_add_i32(fw_cfg, FW_CFG_KERNEL_SIZE, kernel_size);
    fw_cfg_add_bytes(fw_cfg, FW_CFG_KERNEL_DATA, kernel, kernel_size);

    fw_cfg_add_i32(fw_cfg, FW_CFG_SETUP_ADDR, real_addr);
    fw_cfg_add_i32(fw_cfg, FW_CFG_SETUP_SIZE, setup_size);
    fw_cfg_add_bytes(fw_cfg, FW_CFG_SETUP_DATA, setup, setup_size);

    option_rom[nb_option_roms] = "linuxboot.bin";
    nb_option_roms++;
}

static const int ide_iobase[2] = { 0x1f0, 0x170 };
static const int ide_iobase2[2] = { 0x3f6, 0x376 };
static const int ide_irq[2] = { 14, 15 };

#define NE2000_NB_MAX 6

static const int ne2000_io[NE2000_NB_MAX] = { 0x300, 0x320, 0x340, 0x360,
                                              0x280, 0x380 };
static const int ne2000_irq[NE2000_NB_MAX] = { 9, 10, 11, 3, 4, 5 };

static const int parallel_io[MAX_PARALLEL_PORTS] = { 0x378, 0x278, 0x3bc };
static const int parallel_irq[MAX_PARALLEL_PORTS] = { 7, 7, 7 };

#ifdef HAS_AUDIO
static void audio_init (PCIBus *pci_bus, qemu_irq *pic)
{
    struct soundhw *c;

    for (c = soundhw; c->name; ++c) {
        if (c->enabled) {
            if (c->isa) {
                c->init.init_isa(pic);
            } else {
                if (pci_bus) {
                    c->init.init_pci(pci_bus);
                }
            }
        }
    }
}
#endif

static void pc_init_ne2k_isa(NICInfo *nd)
{
    static int nb_ne2k = 0;

    if (nb_ne2k == NE2000_NB_MAX)
        return;
    isa_ne2000_init(ne2000_io[nb_ne2k],
                    ne2000_irq[nb_ne2k], nd);
    nb_ne2k++;
}

int cpu_is_bsp(CPUState *env)
{
    return env->cpuid_apic_id == 0;
}

CPUState *pc_new_cpu(const char *cpu_model)
{
    CPUState *env;

    env = cpu_init(cpu_model);
    if (!env) {
        fprintf(stderr, "Unable to find x86 CPU definition\n");
        exit(1);
    }
    env->kvm_cpu_state.regs_modified = 1;
    if ((env->cpuid_features & CPUID_APIC) || smp_cpus > 1) {
        env->cpuid_apic_id = env->cpu_index;
        /* APIC reset callback resets cpu */
        apic_init(env);
    } else {
        qemu_register_reset((QEMUResetHandler*)cpu_reset, env);
    }

    /* kvm needs this to run after the apic is initialized. Otherwise,
     * it can access invalid state and crash.
     */
    qemu_init_vcpu(env);
    return env;
}

/* PC hardware initialisation */
static void pc_init1(ram_addr_t ram_size,
                     const char *boot_device,
                     const char *kernel_filename,
                     const char *kernel_cmdline,
                     const char *initrd_filename,
                     const char *cpu_model,
                     int pci_enabled)
{
    char *filename;
    int ret, linux_boot, i;
    ram_addr_t ram_addr, bios_offset, option_rom_offset;
    ram_addr_t below_4g_mem_size, above_4g_mem_size = 0;
    int bios_size, isa_bios_size;
    PCIBus *pci_bus;
    ISADevice *isa_dev;
    int piix3_devfn = -1;
    CPUState *env;
    qemu_irq *cpu_irq;
    qemu_irq *isa_irq;
    qemu_irq *i8259;
    IsaIrqState *isa_irq_state;
    DriveInfo *hd[MAX_IDE_BUS * MAX_IDE_DEVS];
    DriveInfo *fd[MAX_FD];
    void *fw_cfg;

    if (ram_size >= 0xe0000000 ) {
        above_4g_mem_size = ram_size - 0xe0000000;
        below_4g_mem_size = 0xe0000000;
    } else {
        below_4g_mem_size = ram_size;
    }

    linux_boot = (kernel_filename != NULL);

    /* init CPUs */
    if (cpu_model == NULL) {
#ifdef TARGET_X86_64
        cpu_model = "qemu64";
#else
        cpu_model = "qemu32";
#endif
    }

    if (kvm_enabled()) {
        kvm_set_boot_cpu_id(0);
    }
    for (i = 0; i < smp_cpus; i++) {
        env = pc_new_cpu(cpu_model);
    }

    vmport_init();

    /* allocate RAM */
    ram_addr = qemu_ram_alloc(below_4g_mem_size);
    cpu_register_physical_memory(0, 0xa0000, ram_addr);
    cpu_register_physical_memory(0x100000,
                 below_4g_mem_size - 0x100000,
                 ram_addr + 0x100000);

    /* above 4giga memory allocation */
    if (above_4g_mem_size > 0) {
#if TARGET_PHYS_ADDR_BITS == 32
        hw_error("To much RAM for 32-bit physical address");
#else
        ram_addr = qemu_ram_alloc(above_4g_mem_size);
        cpu_register_physical_memory(0x100000000ULL,
                                     above_4g_mem_size,
                                     ram_addr);
#endif
    }


    /* BIOS load */
    if (bios_name == NULL)
        bios_name = BIOS_FILENAME;
    filename = qemu_find_file(QEMU_FILE_TYPE_BIOS, bios_name);
    if (filename) {
        bios_size = get_image_size(filename);
    } else {
        bios_size = -1;
    }
    if (bios_size <= 0 ||
        (bios_size % 65536) != 0) {
        goto bios_error;
    }
    bios_offset = qemu_ram_alloc(bios_size);
    ret = rom_add_file_fixed(bios_name, (uint32_t)(-bios_size));
    if (ret != 0) {
    bios_error:
        fprintf(stderr, "qemu: could not load PC BIOS '%s'\n", bios_name);
        exit(1);
    }
    if (filename) {
        qemu_free(filename);
    }
    /* map the last 128KB of the BIOS in ISA space */
    isa_bios_size = bios_size;
    if (isa_bios_size > (128 * 1024))
        isa_bios_size = 128 * 1024;
    cpu_register_physical_memory(0xd0000, (192 * 1024) - isa_bios_size,
                                 IO_MEM_UNASSIGNED);
    /* kvm tpr optimization needs the bios accessible for write, at least to qemu itself */
    cpu_register_physical_memory(0x100000 - isa_bios_size,
                                 isa_bios_size,
                                 (bios_offset + bios_size - isa_bios_size) /* | IO_MEM_ROM */);

    if (extboot_drive) {
        option_rom[nb_option_roms++] = qemu_strdup(EXTBOOT_FILENAME);
    }
    option_rom[nb_option_roms++] = qemu_strdup(VAPIC_FILENAME);

    rom_enable_driver_roms = 1;
    option_rom_offset = qemu_ram_alloc(PC_ROM_SIZE);
    cpu_register_physical_memory(PC_ROM_MIN_VGA, PC_ROM_SIZE, option_rom_offset);

    /* map all the bios at the top of memory */
    cpu_register_physical_memory((uint32_t)(-bios_size),
                                 bios_size, bios_offset | IO_MEM_ROM);

    fw_cfg = bochs_bios_init();

    if (linux_boot) {
        load_linux(fw_cfg, kernel_filename, initrd_filename, kernel_cmdline, below_4g_mem_size);
    }

    for (i = 0; i < nb_option_roms; i++) {
        rom_add_option(option_rom[i]);
    }

    cpu_irq = qemu_allocate_irqs(pic_irq_request, NULL, 1);
#ifdef KVM_CAP_IRQCHIP
    if (kvm_enabled() && kvm_irqchip_in_kernel()) {
        isa_irq_state = qemu_mallocz(sizeof(*isa_irq_state));
        isa_irq = i8259 = kvm_i8259_init(cpu_irq[0]);
    } else
#endif
    {
        i8259 = i8259_init(cpu_irq[0]);
        isa_irq_state = qemu_mallocz(sizeof(*isa_irq_state));
        isa_irq_state->i8259 = i8259;
        isa_irq = qemu_allocate_irqs(isa_irq_handler, isa_irq_state, 24);
    }

    if (pci_enabled) {
        pci_bus = i440fx_init(&i440fx_state, &piix3_devfn, isa_irq);
    } else {
        pci_bus = NULL;
        isa_bus_new(NULL);
    }
    isa_bus_irqs(isa_irq);

    ferr_irq = isa_reserve_irq(13);

    /* init basic PC hardware */
    register_ioport_write(0x80, 1, 1, ioport80_write, NULL);

    register_ioport_write(0xf0, 1, 1, ioportF0_write, NULL);

    if (cirrus_vga_enabled) {
        if (pci_enabled) {
            pci_cirrus_vga_init(pci_bus);
        } else {
            isa_cirrus_vga_init();
        }
    } else if (vmsvga_enabled) {
        if (pci_enabled)
            pci_vmsvga_init(pci_bus);
        else
            fprintf(stderr, "%s: vmware_vga: no PCI bus\n", __FUNCTION__);
    } else if (std_vga_enabled) {
        if (pci_enabled) {
            pci_vga_init(pci_bus, 0, 0);
        } else {
            isa_vga_init();
        }
    }

    rtc_state = rtc_init(2000);

    qemu_register_boot_set(pc_boot_set, rtc_state);

    register_ioport_read(0x92, 1, 1, ioport92_read, NULL);
    register_ioport_write(0x92, 1, 1, ioport92_write, NULL);

    if (pci_enabled) {
        isa_irq_state->ioapic = ioapic_init();
        ioapic_irq_hack = isa_irq;
    }
#ifdef CONFIG_KVM_PIT
    if (kvm_enabled() && qemu_kvm_pit_in_kernel())
	pit = kvm_pit_init(0x40, isa_reserve_irq(0));
    else
#endif
	pit = pit_init(0x40, isa_reserve_irq(0));
    pcspk_init(pit);
    if (!no_hpet) {
        hpet_init(isa_irq);
    }

    for(i = 0; i < MAX_SERIAL_PORTS; i++) {
        if (serial_hds[i]) {
            serial_isa_init(i, serial_hds[i]);
        }
    }

    for(i = 0; i < MAX_PARALLEL_PORTS; i++) {
        if (parallel_hds[i]) {
            parallel_init(i, parallel_hds[i]);
        }
    }

    for(i = 0; i < nb_nics; i++) {
        NICInfo *nd = &nd_table[i];

        if (!pci_enabled || (nd->model && strcmp(nd->model, "ne2k_isa") == 0))
            pc_init_ne2k_isa(nd);
        else
            pci_nic_init_nofail(nd, "rtl8139", NULL);
    }

    if (drive_get_max_bus(IF_IDE) >= MAX_IDE_BUS) {
        fprintf(stderr, "qemu: too many IDE bus\n");
        exit(1);
    }

    for(i = 0; i < MAX_IDE_BUS * MAX_IDE_DEVS; i++) {
        hd[i] = drive_get(IF_IDE, i / MAX_IDE_DEVS, i % MAX_IDE_DEVS);
    }

    if (pci_enabled) {
        pci_piix3_ide_init(pci_bus, hd, piix3_devfn + 1);
    } else {
        for(i = 0; i < MAX_IDE_BUS; i++) {
            isa_ide_init(ide_iobase[i], ide_iobase2[i], ide_irq[i],
	                 hd[MAX_IDE_DEVS * i], hd[MAX_IDE_DEVS * i + 1]);
        }
    }

    isa_dev = isa_create_simple("i8042");
    DMA_init(0);
#ifdef HAS_AUDIO
    audio_init(pci_enabled ? pci_bus : NULL, isa_irq);
#endif

    for(i = 0; i < MAX_FD; i++) {
        fd[i] = drive_get(IF_FLOPPY, 0, i);
    }
    floppy_controller = fdctrl_init_isa(fd);

    cmos_init(below_4g_mem_size, above_4g_mem_size, boot_device, hd);

    if (pci_enabled && usb_enabled) {
        usb_uhci_piix3_init(pci_bus, piix3_devfn + 2);
    }

    if (pci_enabled && acpi_enabled) {
        uint8_t *eeprom_buf = qemu_mallocz(8 * 256); /* XXX: make this persistent */
        i2c_bus *smbus;

        /* TODO: Populate SPD eeprom data.  */
        smbus = piix4_pm_init(pci_bus, piix3_devfn + 3, 0xb100,
                              isa_reserve_irq(9));
        for (i = 0; i < 8; i++) {
            DeviceState *eeprom;
            eeprom = qdev_create((BusState *)smbus, "smbus-eeprom");
            qdev_prop_set_uint8(eeprom, "address", 0x50 + i);
            qdev_prop_set_ptr(eeprom, "data", eeprom_buf + (i * 256));
            qdev_init_nofail(eeprom);
        }
        piix4_acpi_system_hot_add_init(pci_bus, cpu_model);
    }

    if (i440fx_state) {
        i440fx_init_memory_mappings(i440fx_state);
    }

    if (pci_enabled) {
	int max_bus;
        int bus;

        max_bus = drive_get_max_bus(IF_SCSI);
	for (bus = 0; bus <= max_bus; bus++) {
            pci_create_simple(pci_bus, -1, "lsi53c895a");
        }
    }

    if (extboot_drive) {
	DriveInfo *info = extboot_drive;
	int cyls, heads, secs;

	if (info->type != IF_IDE && info->type != IF_VIRTIO) {
	    bdrv_guess_geometry(info->bdrv, &cyls, &heads, &secs);
	    bdrv_set_geometry_hint(info->bdrv, cyls, heads, secs);
	}

	extboot_init(info->bdrv, 1);
    }

    /* Add virtio console devices */
    if (pci_enabled) {
        for(i = 0; i < MAX_VIRTIO_CONSOLES; i++) {
            if (virtcon_hds[i]) {
                pci_create_simple(pci_bus, -1, "virtio-console-pci");
            }
        }
    }

<<<<<<< HEAD
#ifdef CONFIG_KVM_DEVICE_ASSIGNMENT
    if (kvm_enabled()) {
        add_assigned_devices(pci_bus, assigned_devices, assigned_devices_index);
    }
#endif /* CONFIG_KVM_DEVICE_ASSIGNMENT */
=======
    rom_load_fw(fw_cfg);
>>>>>>> 379526a4
}

static void pc_init_pci(ram_addr_t ram_size,
                        const char *boot_device,
                        const char *kernel_filename,
                        const char *kernel_cmdline,
                        const char *initrd_filename,
                        const char *cpu_model)
{
    pc_init1(ram_size, boot_device,
             kernel_filename, kernel_cmdline,
             initrd_filename, cpu_model, 1);
}

static void pc_init_isa(ram_addr_t ram_size,
                        const char *boot_device,
                        const char *kernel_filename,
                        const char *kernel_cmdline,
                        const char *initrd_filename,
                        const char *cpu_model)
{
    if (cpu_model == NULL)
        cpu_model = "486";
    pc_init1(ram_size, boot_device,
             kernel_filename, kernel_cmdline,
             initrd_filename, cpu_model, 0);
}

/* set CMOS shutdown status register (index 0xF) as S3_resume(0xFE)
   BIOS will read it and start S3 resume at POST Entry */
void cmos_set_s3_resume(void)
{
    if (rtc_state)
        rtc_set_memory(rtc_state, 0xF, 0xFE);
}

static QEMUMachine pc_machine = {
    .name = "pc-0.11",
    .alias = "pc",
    .desc = "Standard PC",
    .init = pc_init_pci,
    .max_cpus = 255,
    .is_default = 1,
};

static QEMUMachine pc_machine_v0_10 = {
    .name = "pc-0.10",
    .desc = "Standard PC, qemu 0.10",
    .init = pc_init_pci,
    .max_cpus = 255,
    .compat_props = (GlobalProperty[]) {
        {
            .driver   = "virtio-blk-pci",
            .property = "class",
            .value    = stringify(PCI_CLASS_STORAGE_OTHER),
        },{
            .driver   = "virtio-console-pci",
            .property = "class",
            .value    = stringify(PCI_CLASS_DISPLAY_OTHER),
        },{
            .driver   = "virtio-net-pci",
            .property = "vectors",
            .value    = stringify(0),
        },{
            .driver   = "virtio-blk-pci",
            .property = "vectors",
            .value    = stringify(0),
        },
        { /* end of list */ }
    },
};

static QEMUMachine isapc_machine = {
    .name = "isapc",
    .desc = "ISA-only PC",
    .init = pc_init_isa,
    .max_cpus = 1,
};

static void pc_machine_init(void)
{
    qemu_register_machine(&pc_machine);
    qemu_register_machine(&pc_machine_v0_10);
    qemu_register_machine(&isapc_machine);
}

machine_init(pc_machine_init);<|MERGE_RESOLUTION|>--- conflicted
+++ resolved
@@ -1292,15 +1292,13 @@
         }
     }
 
-<<<<<<< HEAD
+    rom_load_fw(fw_cfg);
+
 #ifdef CONFIG_KVM_DEVICE_ASSIGNMENT
     if (kvm_enabled()) {
         add_assigned_devices(pci_bus, assigned_devices, assigned_devices_index);
     }
 #endif /* CONFIG_KVM_DEVICE_ASSIGNMENT */
-=======
-    rom_load_fw(fw_cfg);
->>>>>>> 379526a4
 }
 
 static void pc_init_pci(ram_addr_t ram_size,
