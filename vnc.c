--- conflicted
+++ resolved
@@ -68,11 +68,7 @@
 
 typedef void VncSendHextileTile(VncState *vs,
                                 int x, int y, int w, int h,
-<<<<<<< HEAD
-                                uint32_t *last_bg, 
-=======
                                 uint32_t *last_bg,
->>>>>>> 5632a7b7
                                 uint32_t *last_fg,
                                 int *has_bg, int *has_fg);
 
@@ -80,8 +76,6 @@
 #define VNC_MAX_HEIGHT 2048
 #define VNC_DIRTY_WORDS (VNC_MAX_WIDTH / (16 * 32))
 
-<<<<<<< HEAD
-=======
 #define VNC_AUTH_CHALLENGE_SIZE 16
 
 enum {
@@ -121,7 +115,6 @@
 
 #endif /* CONFIG_VNC_TLS */
 
->>>>>>> 5632a7b7
 struct VncState
 {
     QEMUTimer *timer;
@@ -141,9 +134,6 @@
     int last_x;
     int last_y;
 
-<<<<<<< HEAD
-    const char *display;
-=======
     int major;
     int minor;
 
@@ -165,7 +155,6 @@
     int wiremode;
     gnutls_session_t tls_session;
 #endif
->>>>>>> 5632a7b7
 
     Buffer output;
     Buffer input;
@@ -237,11 +226,7 @@
         d[j++] = -1;
         n -= 32;
     }
-<<<<<<< HEAD
-    if (n > 0) 
-=======
     if (n > 0)
->>>>>>> 5632a7b7
         d[j++] = (1 << n) - 1;
     while (j < nb_words)
         d[j++] = 0;
@@ -252,11 +237,7 @@
     return (d[k >> 5] >> (k & 0x1f)) & 1;
 }
 
-<<<<<<< HEAD
-static inline int vnc_and_bits(const uint32_t *d1, const uint32_t *d2, 
-=======
 static inline int vnc_and_bits(const uint32_t *d1, const uint32_t *d2,
->>>>>>> 5632a7b7
                                int nb_words)
 {
     int i;
@@ -333,13 +314,8 @@
     r = (v >> vs->red_shift1) & vs->red_max;
     g = (v >> vs->green_shift1) & vs->green_max;
     b = (v >> vs->blue_shift1) & vs->blue_max;
-<<<<<<< HEAD
-    v = (r << vs->red_shift) | 
-        (g << vs->green_shift) | 
-=======
     v = (r << vs->red_shift) |
         (g << vs->green_shift) |
->>>>>>> 5632a7b7
         (b << vs->blue_shift);
     switch(vs->pix_bpp) {
     case 1:
@@ -433,11 +409,7 @@
     has_fg = has_bg = 0;
     for (j = y; j < (y + h); j += 16) {
 	for (i = x; i < (x + w); i += 16) {
-<<<<<<< HEAD
-            vs->send_hextile_tile(vs, i, j, 
-=======
             vs->send_hextile_tile(vs, i, j,
->>>>>>> 5632a7b7
                                   MIN(16, x + w - i), MIN(16, y + h - j),
                                   &last_bg32, &last_fg32, &has_bg, &has_fg);
 	}
@@ -940,32 +912,7 @@
     int keycode;
 
     keycode = keysym2scancode(vs->kbd_layout, sym & 0xFFFF);
-    
-    /* QEMU console switch */
-    switch(keycode) {
-    case 0x2a:                          /* Left Shift */
-    case 0x36:                          /* Right Shift */
-    case 0x1d:                          /* Left CTRL */
-    case 0x9d:                          /* Right CTRL */
-    case 0x38:                          /* Left ALT */
-    case 0xb8:                          /* Right ALT */
-        if (down)
-            vs->modifiers_state[keycode] = 1;
-        else
-            vs->modifiers_state[keycode] = 0;
-        break;
-    case 0x02 ... 0x0a: /* '1' to '9' keys */ 
-        if (down && vs->modifiers_state[0x1d] && vs->modifiers_state[0x38]) {
-            /* Reset the modifiers sent to the current console */
-            reset_keys(vs);
-            console_select(keycode - 0x02);
-            return;
-        }
-        break;
-    }
-
-<<<<<<< HEAD
-=======
+
     /* QEMU console switch */
     switch(keycode) {
     case 0x2a:                          /* Left Shift */
@@ -989,7 +936,6 @@
         break;
     }
 
->>>>>>> 5632a7b7
     if (is_graphic_console()) {
         if (keycode & 0x80)
             kbd_put_keycode(0xe0);
@@ -1069,11 +1015,7 @@
 	char *old_row = vs->old_data + y_position * vs->ds->linesize;
 
 	for (i = 0; i < h; i++) {
-<<<<<<< HEAD
-            vnc_set_bits(vs->dirty_row[y_position + i], 
-=======
             vnc_set_bits(vs->dirty_row[y_position + i],
->>>>>>> 5632a7b7
                          (vs->ds->width / 16), VNC_DIRTY_WORDS);
 	    memset(old_row, 42, vs->ds->width * vs->depth);
 	    old_row += vs->ds->linesize;
@@ -1145,47 +1087,29 @@
 	vnc_client_error(vs);
         return;
     }
-<<<<<<< HEAD
-    if (bits_per_pixel == 32 && 
-=======
     if (bits_per_pixel == 32 &&
->>>>>>> 5632a7b7
         host_big_endian_flag == big_endian_flag &&
         red_max == 0xff && green_max == 0xff && blue_max == 0xff &&
         red_shift == 16 && green_shift == 8 && blue_shift == 0) {
         vs->depth = 4;
         vs->write_pixels = vnc_write_pixels_copy;
         vs->send_hextile_tile = send_hextile_tile_32;
-<<<<<<< HEAD
-    } else 
-    if (bits_per_pixel == 16 && 
-=======
     } else
     if (bits_per_pixel == 16 &&
->>>>>>> 5632a7b7
         host_big_endian_flag == big_endian_flag &&
         red_max == 31 && green_max == 63 && blue_max == 31 &&
         red_shift == 11 && green_shift == 5 && blue_shift == 0) {
         vs->depth = 2;
         vs->write_pixels = vnc_write_pixels_copy;
         vs->send_hextile_tile = send_hextile_tile_16;
-<<<<<<< HEAD
-    } else 
-    if (bits_per_pixel == 8 && 
-=======
     } else
     if (bits_per_pixel == 8 &&
->>>>>>> 5632a7b7
         red_max == 7 && green_max == 7 && blue_max == 3 &&
         red_shift == 5 && green_shift == 2 && blue_shift == 0) {
         vs->depth = 1;
         vs->write_pixels = vnc_write_pixels_copy;
         vs->send_hextile_tile = send_hextile_tile_8;
-<<<<<<< HEAD
-    } else 
-=======
     } else
->>>>>>> 5632a7b7
     {
         /* generic and slower case */
         if (bits_per_pixel != 8 &&
@@ -1294,6 +1218,7 @@
     char pad[3] = { 0, 0, 0 };
     char buf[1024];
     int size;
+    unsigned char *prog = "QEMU";
 
     vs->width = vs->ds->width;
     vs->height = vs->ds->height;
@@ -1335,32 +1260,21 @@
         vs->send_hextile_tile = send_hextile_tile_8;
     }
     vs->write_pixels = vnc_write_pixels_copy;
-<<<<<<< HEAD
-	
+
     vnc_write(vs, pad, 3);           /* padding */
 
 #if USE_KVM
-    if (kvm_allowed) {
-        vnc_write_u32(vs, 8);
-        vnc_write(vs, "QEMU/KVM", 8);
-    } else
+    if (kvm_allowed)
+	prog = "QEMU/KVM";
 #endif
-    {
-        vnc_write_u32(vs, 4);
-        vnc_write(vs, "QEMU", 4);
-    }
-=======
-
-    vnc_write(vs, pad, 3);           /* padding */
 
     if (qemu_name)
-        size = snprintf(buf, sizeof(buf), "QEMU (%s)", qemu_name);
+        size = snprintf(buf, sizeof(buf), "%s (%s)", prog, qemu_name);
     else
-        size = snprintf(buf, sizeof(buf), "QEMU");
+        size = snprintf(buf, sizeof(buf), "%s", prog);
 
     vnc_write_u32(vs, size);
     vnc_write(vs, buf, size);
->>>>>>> 5632a7b7
     vnc_flush(vs);
 
     vnc_read_when(vs, protocol_client_msg, 1);
@@ -1978,21 +1892,8 @@
 
 extern int parse_host_port(struct sockaddr_in *saddr, const char *str);
 
-<<<<<<< HEAD
-void vnc_display_init(DisplayState *ds, const char *arg)
-{
-    struct sockaddr *addr;
-    struct sockaddr_in iaddr;
-#ifndef _WIN32
-    struct sockaddr_un uaddr;
-#endif
-    int reuse_addr, ret;
-    socklen_t addrlen;
-    const char *p;
-=======
 void vnc_display_init(DisplayState *ds)
 {
->>>>>>> 5632a7b7
     VncState *vs;
 
     vs = qemu_mallocz(sizeof(VncState));
@@ -2001,12 +1902,8 @@
 
     ds->opaque = vs;
     vnc_state = vs;
-<<<<<<< HEAD
-    vs->display = arg;
-=======
     vs->display = NULL;
     vs->password = NULL;
->>>>>>> 5632a7b7
 
     vs->lsock = -1;
     vs->csock = -1;
@@ -2027,60 +1924,6 @@
     vs->ds->dpy_update = vnc_dpy_update;
     vs->ds->dpy_resize = vnc_dpy_resize;
     vs->ds->dpy_refresh = vnc_dpy_refresh;
-<<<<<<< HEAD
-
-    memset(vs->dirty_row, 0xFF, sizeof(vs->dirty_row));
-
-    vnc_dpy_resize(vs->ds, 640, 400);
-
-#ifndef _WIN32
-    if (strstart(arg, "unix:", &p)) {
-	addr = (struct sockaddr *)&uaddr;
-	addrlen = sizeof(uaddr);
-
-	vs->lsock = socket(PF_UNIX, SOCK_STREAM, 0);
-	if (vs->lsock == -1) {
-	    fprintf(stderr, "Could not create socket\n");
-	    exit(1);
-	}
-
-	uaddr.sun_family = AF_UNIX;
-	memset(uaddr.sun_path, 0, 108);
-	snprintf(uaddr.sun_path, 108, "%s", p);
-
-	unlink(uaddr.sun_path);
-    } else
-#endif
-    {
-	addr = (struct sockaddr *)&iaddr;
-	addrlen = sizeof(iaddr);
-
-	vs->lsock = socket(PF_INET, SOCK_STREAM, 0);
-	if (vs->lsock == -1) {
-	    fprintf(stderr, "Could not create socket\n");
-	    exit(1);
-	}
-
-	if (parse_host_port(&iaddr, arg) < 0) {
-	    fprintf(stderr, "Could not parse VNC address\n");
-	    exit(1);
-	}
-	    
-	iaddr.sin_port = htons(ntohs(iaddr.sin_port) + 5900);
-
-	reuse_addr = 1;
-	ret = setsockopt(vs->lsock, SOL_SOCKET, SO_REUSEADDR,
-			 (const char *)&reuse_addr, sizeof(reuse_addr));
-	if (ret == -1) {
-	    fprintf(stderr, "setsockopt() failed\n");
-	    exit(1);
-	}
-    }
-
-    if (bind(vs->lsock, addr, addrlen) == -1) {
-	fprintf(stderr, "bind() failed\n");
-	exit(1);
-=======
 
     memset(vs->dirty_row, 0xFF, sizeof(vs->dirty_row));
 
@@ -2156,7 +1999,6 @@
 	qemu_set_fd_handler2(vs->lsock, NULL, NULL, NULL, NULL);
 	close(vs->lsock);
 	vs->lsock = -1;
->>>>>>> 5632a7b7
     }
     if (vs->csock != -1) {
 	qemu_set_fd_handler2(vs->csock, NULL, NULL, NULL, NULL);
@@ -2261,8 +2103,6 @@
 #endif
 	}
     }
-<<<<<<< HEAD
-=======
 
     if (password) {
 #if CONFIG_VNC_TLS
@@ -2376,5 +2216,4 @@
     }
 
     return qemu_set_fd_handler2(vs->lsock, vnc_listen_poll, vnc_listen_read, NULL, vs);
->>>>>>> 5632a7b7
 }