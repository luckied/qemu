--- conflicted
+++ resolved
@@ -605,14 +605,10 @@
     PIIX4_DPRINTF("pciej write %x <== %d\n", addr, val);
 }
 
-<<<<<<< HEAD
 extern const char *global_cpu_model;
 
-static int piix4_device_hotplug(DeviceState *qdev, PCIDevice *dev, int state);
-=======
 static int piix4_device_hotplug(DeviceState *qdev, PCIDevice *dev,
                                 PCIHotplugState state);
->>>>>>> 4cff0a59
 
 static void piix4_acpi_system_hot_add_init(PCIBus *bus, PIIX4PMState *s)
 {
