# -*- Mode: makefile -*-

GENERATED_HEADERS = config-target.h

include ../config-host.mak
include config-devices.mak
include config-target.mak
include $(SRC_PATH)/rules.mak
ifneq ($(HWDIR),)
include $(HWDIR)/config.mak
endif

TARGET_PATH=$(SRC_PATH)/target-$(TARGET_BASE_ARCH)
$(call set-vpath, $(SRC_PATH):$(TARGET_PATH):$(SRC_PATH)/hw)
QEMU_CFLAGS+= -I.. -I$(TARGET_PATH) -DNEED_CPU_H

include $(SRC_PATH)/Makefile.objs

ifdef CONFIG_USER_ONLY
# user emulator name
QEMU_PROG=qemu-$(TARGET_ARCH2)
else
# system emulator name
ifeq ($(TARGET_ARCH), i386)
QEMU_PROG=qemu$(EXESUF)
else
QEMU_PROG=qemu-system-$(TARGET_ARCH2)$(EXESUF)
endif
endif

PROGS=$(QEMU_PROG)

LIBS+=-lm

kvm.o kvm-all.o: QEMU_CFLAGS+=$(KVM_CFLAGS)

CFLAGS += $(KVM_CFLAGS)

config-target.h: config-target.h-timestamp
config-target.h-timestamp: config-target.mak

all: $(PROGS)

# Dummy command so that make thinks it has done something
	@true

#########################################################
# cpu emulator library
libobj-y = exec.o cpu-exec.o
libobj-$(CONFIG_NO_CPU_EMULATION) += fake-exec.o
libobj-$(CONFIG_CPU_EMULATION) += translate-all.o translate.o
libobj-$(CONFIG_CPU_EMULATION) += tcg/tcg.o
libobj-$(CONFIG_SOFTFLOAT) += fpu/softfloat.o
libobj-$(CONFIG_NOSOFTFLOAT) += fpu/softfloat-native.o
libobj-y += op_helper.o helper.o
ifeq ($(TARGET_BASE_ARCH), i386)
libobj-y += cpuid.o
endif
libobj-$(CONFIG_NEED_MMU) += mmu.o

libobj-$(CONFIG_KVM) += kvm-tpr-opt.o
libobj-$(CONFIG_KVM) += qemu-kvm-helper.o

libobj-$(TARGET_ARM) += neon_helper.o iwmmxt_helper.o

libobj-y += disas.o

$(libobj-y): $(GENERATED_HEADERS)

# libqemu

translate.o: translate.c cpu.h

translate-all.o: translate-all.c cpu.h

tcg/tcg.o: cpu.h

# HELPER_CFLAGS is used for all the code compiled with static register
# variables
op_helper.o cpu-exec.o: QEMU_CFLAGS += $(HELPER_CFLAGS)

# Note: this is a workaround. The real fix is to avoid compiling
# cpu_signal_handler() in cpu-exec.c.
signal.o: QEMU_CFLAGS += $(HELPER_CFLAGS)

qemu-kvm-helper.o: QEMU_CFLAGS += $(HELPER_CFLAGS)

#########################################################
# Linux user emulator target

ifdef CONFIG_LINUX_USER

$(call set-vpath, $(SRC_PATH)/linux-user:$(SRC_PATH)/linux-user/$(TARGET_ABI_DIR))

QEMU_CFLAGS+=-I$(SRC_PATH)/linux-user -I$(SRC_PATH)/linux-user/$(TARGET_ABI_DIR)
obj-y = main.o syscall.o strace.o mmap.o signal.o thunk.o \
      elfload.o linuxload.o uaccess.o gdbstub.o cpu-uname.o

obj-$(TARGET_HAS_BFLT) += flatload.o
obj-$(TARGET_HAS_ELFLOAD32) += elfload32.o

obj-$(TARGET_I386) += vm86.o

obj-i386-y += ioport-user.o

nwfpe-obj-y = fpa11.o fpa11_cpdo.o fpa11_cpdt.o fpa11_cprt.o fpopcode.o
nwfpe-obj-y += single_cpdo.o double_cpdo.o extended_cpdo.o
obj-arm-y +=  $(addprefix nwfpe/, $(nwfpe-obj-y))
obj-arm-y += arm-semi.o

obj-m68k-y += m68k-sim.o m68k-semi.o

$(obj-y) $(obj-$(TARGET_BASE_ARCH)-y): $(GENERATED_HEADERS)

obj-y += $(addprefix ../libuser/, $(user-obj-y))
obj-y += $(addprefix ../libdis-user/, $(libdis-y))
obj-y += $(libobj-y)

endif #CONFIG_LINUX_USER

#########################################################
# Darwin user emulator target

ifdef CONFIG_DARWIN_USER

$(call set-vpath, $(SRC_PATH)/darwin-user)

QEMU_CFLAGS+=-I$(SRC_PATH)/darwin-user -I$(SRC_PATH)/darwin-user/$(TARGET_ARCH)

# Leave some space for the regular program loading zone
LDFLAGS+=-Wl,-segaddr,__STD_PROG_ZONE,0x1000 -image_base 0x0e000000

LIBS+=-lmx

obj-y = main.o commpage.o machload.o mmap.o signal.o syscall.o thunk.o \
        gdbstub.o

obj-i386-y += ioport-user.o

$(obj-y) $(obj-$(TARGET_BASE_ARCH)-y): $(GENERATED_HEADERS)

obj-y += $(addprefix ../libuser/, $(user-obj-y))
obj-y += $(addprefix ../libdis-user/, $(libdis-y))
obj-y += $(libobj-y)

endif #CONFIG_DARWIN_USER

#########################################################
# BSD user emulator target

ifdef CONFIG_BSD_USER

$(call set-vpath, $(SRC_PATH)/bsd-user)

QEMU_CFLAGS+=-I$(SRC_PATH)/bsd-user -I$(SRC_PATH)/bsd-user/$(TARGET_ARCH)

obj-y = main.o bsdload.o elfload.o mmap.o signal.o strace.o syscall.o \
        gdbstub.o uaccess.o

obj-i386-y += ioport-user.o

$(obj-y) $(obj-$(TARGET_BASE_ARCH)-y): $(GENERATED_HEADERS)

obj-y += $(addprefix ../libuser/, $(user-obj-y))
obj-y += $(addprefix ../libdis-user/, $(libdis-y))
obj-y += $(libobj-y)

endif #CONFIG_BSD_USER

#########################################################
# System emulator target
ifdef CONFIG_SOFTMMU

obj-y = vl.o monitor.o pci.o pci_host.o pcie_host.o machine.o gdbstub.o
obj-y += qemu-timer.o
# virtio has to be here due to weird dependency between PCI and virtio-net.
# need to fix this properly
obj-y += virtio-blk.o virtio-balloon.o virtio-net.o virtio-pci.o virtio-serial-bus.o
obj-y += rwhandler.o
obj-$(CONFIG_KVM) += kvm.o kvm-all.o
<<<<<<< HEAD
# MSI-X depends on kvm for interrupt injection,
# so moved it from Makefile.objs to Makefile.target for now
obj-y += msix.o

obj-$(CONFIG_ISA_MMIO) += isa_mmio.o
=======
>>>>>>> 84108e12
LIBS+=-lz

sound-obj-y =
sound-obj-$(CONFIG_SB16) += sb16.o
sound-obj-$(CONFIG_ES1370) += es1370.o
sound-obj-$(CONFIG_AC97) += ac97.o
sound-obj-$(CONFIG_ADLIB) += fmopl.o adlib.o
sound-obj-$(CONFIG_GUS) += gus.o gusemu_hal.o gusemu_mixer.o
sound-obj-$(CONFIG_CS4231A) += cs4231a.o

adlib.o fmopl.o: QEMU_CFLAGS += -DBUILD_Y8950=0

QEMU_CFLAGS += $(VNC_TLS_CFLAGS)
QEMU_CFLAGS += $(VNC_SASL_CFLAGS)

# xen backend driver support
obj-$(CONFIG_XEN) += xen_machine_pv.o xen_domainbuild.o

# USB layer
obj-$(CONFIG_USB_OHCI) += usb-ohci.o

# PCI network cards
obj-y += rtl8139.o
obj-y += e1000.o

# Hardware support
obj-i386-y = ide/core.o
obj-i386-y += pckbd.o $(sound-obj-y) dma.o
obj-i386-y += vga.o
obj-i386-y += mc146818rtc.o serial.o i8259.o i8254.o pcspk.o pc.o
obj-i386-y += cirrus_vga.o apic.o ioapic.o acpi.o piix_pci.o
obj-i386-y += vmmouse.o vmport.o vmware_vga.o hpet.o
obj-i386-y += device-hotplug.o pci-hotplug.o smbios.o wdt_ib700.o
obj-i386-y += extboot.o
obj-i386-y += ne2000-isa.o debugcon.o multiboot.o
obj-i386-y += testdev.o

obj-i386-$(CONFIG_KVM_PIT) += i8254-kvm.o
obj-i386-$(CONFIG_KVM_DEVICE_ASSIGNMENT) += device-assignment.o

# Hardware support
obj-ia64-y += ide.o pckbd.o vga.o $(SOUND_HW) dma.o $(AUDIODRV)
obj-ia64-y += fdc.o mc146818rtc.o serial.o i8259.o ipf.o
obj-ia64-y += cirrus_vga.o parallel.o acpi.o piix_pci.o
obj-ia64-y += usb-uhci.o
obj-ia64-$(CONFIG_KVM_DEVICE_ASSIGNMENT) += device-assignment.o

# shared objects
obj-ppc-y = ppc.o ide/core.o ide/macio.o
obj-ppc-y += vga.o $(sound-obj-y) dma.o openpic.o
obj-ppc-y += cirrus_vga.o
# PREP target
obj-ppc-y += pckbd.o serial.o i8259.o i8254.o mc146818rtc.o
obj-ppc-y += prep_pci.o ppc_prep.o ne2000-isa.o
# Mac shared devices
obj-ppc-y += macio.o cuda.o adb.o mac_nvram.o mac_dbdma.o
# OldWorld PowerMac
obj-ppc-y += heathrow_pic.o grackle_pci.o ppc_oldworld.o
# NewWorld PowerMac
obj-ppc-y += unin_pci.o ppc_newworld.o dec_pci.o
# PowerPC 4xx boards
obj-ppc-y += pflash_cfi02.o ppc4xx_devs.o ppc4xx_pci.o ppc405_uc.o ppc405_boards.o
obj-ppc-y += ppc440.o ppc440_bamboo.o
# PowerPC E500 boards
obj-ppc-y += ppce500_pci.o ppce500_mpc8544ds.o
obj-ppc-$(CONFIG_KVM) += kvm_ppc.o
obj-ppc-$(CONFIG_FDT) += device_tree.o

obj-mips-y = mips_r4k.o mips_jazz.o mips_malta.o mips_mipssim.o
obj-mips-y += mips_addr.o mips_timer.o mips_int.o
obj-mips-y += dma.o vga.o serial.o i8254.o i8259.o rc4030.o
obj-mips-y += vga-isa-mm.o
obj-mips-y += g364fb.o jazz_led.o dp8393x.o
obj-mips-y += ide/core.o
obj-mips-y += gt64xxx.o pckbd.o mc146818rtc.o acpi.o ds1225y.o
obj-mips-y += piix4.o cirrus_vga.o pcspk.o $(sound-obj-y)
obj-mips-y += mipsnet.o ne2000-isa.o
obj-mips-y += pflash_cfi01.o
obj-mips-y += vmware_vga.o

obj-microblaze-y = petalogix_s3adsp1800_mmu.o

obj-microblaze-y += microblaze_pic_cpu.o
obj-microblaze-y += xilinx_intc.o
obj-microblaze-y += xilinx_timer.o
obj-microblaze-y += xilinx_uartlite.o
obj-microblaze-y += xilinx_ethlite.o

obj-microblaze-y += pflash_cfi01.o

obj-microblaze-$(CONFIG_FDT) += device_tree.o

# Boards
obj-cris-y = cris_pic_cpu.o etraxfs.o axis_dev88.o

# IO blocks
obj-cris-y += etraxfs_dma.o
obj-cris-y += etraxfs_pic.o
obj-cris-y += etraxfs_eth.o
obj-cris-y += etraxfs_timer.o
obj-cris-y += etraxfs_ser.o

obj-cris-y += pflash_cfi02.o

ifeq ($(TARGET_ARCH), sparc64)
obj-sparc-y = sun4u.o pckbd.o apb_pci.o
obj-sparc-y += ide/core.o
obj-sparc-y += vga.o
obj-sparc-y += mc146818rtc.o serial.o
obj-sparc-y += cirrus_vga.o
else
obj-sparc-y = sun4m.o lance.o tcx.o iommu.o slavio_intctl.o
obj-sparc-y += slavio_timer.o slavio_misc.o sparc32_dma.o
obj-sparc-y += cs4231.o eccmemctl.o sbi.o sun4c_intctl.o
endif

obj-arm-y = integratorcp.o versatilepb.o arm_pic.o arm_timer.o
obj-arm-y += arm_boot.o pl011.o pl031.o pl050.o pl080.o pl110.o pl181.o pl190.o
obj-arm-y += versatile_pci.o
obj-arm-y += realview_gic.o realview.o arm_sysctl.o arm11mpcore.o a9mpcore.o
obj-arm-y += armv7m.o armv7m_nvic.o stellaris.o pl022.o stellaris_enet.o
obj-arm-y += pl061.o
obj-arm-y += arm-semi.o
obj-arm-y += pxa2xx.o pxa2xx_pic.o pxa2xx_gpio.o pxa2xx_timer.o pxa2xx_dma.o
obj-arm-y += pxa2xx_lcd.o pxa2xx_mmci.o pxa2xx_pcmcia.o pxa2xx_keypad.o
obj-arm-y += pflash_cfi01.o gumstix.o
obj-arm-y += zaurus.o ide/core.o ide/microdrive.o serial.o spitz.o tosa.o tc6393xb.o
obj-arm-y += omap1.o omap_lcdc.o omap_dma.o omap_clk.o omap_mmc.o omap_i2c.o
obj-arm-y += omap2.o omap_dss.o soc_dma.o
obj-arm-y += omap_sx1.o palm.o tsc210x.o
obj-arm-y += nseries.o blizzard.o onenand.o vga.o cbus.o tusb6010.o usb-musb.o
obj-arm-y += mst_fpga.o mainstone.o
obj-arm-y += musicpal.o pflash_cfi02.o bitbang_i2c.o marvell_88w8618_audio.o
obj-arm-y += framebuffer.o
obj-arm-y += syborg.o syborg_fb.o syborg_interrupt.o syborg_keyboard.o
obj-arm-y += syborg_serial.o syborg_timer.o syborg_pointer.o syborg_rtc.o
obj-arm-y += syborg_virtio.o

obj-sh4-y = shix.o r2d.o sh7750.o sh7750_regnames.o tc58128.o
obj-sh4-y += sh_timer.o sh_serial.o sh_intc.o sh_pci.o sm501.o serial.o
obj-sh4-y += ide/core.o ide/mmio.o

obj-m68k-y = an5206.o mcf5206.o mcf_uart.o mcf_intc.o mcf5208.o mcf_fec.o
obj-m68k-y += m68k-semi.o dummy_m68k.o

obj-s390x-y = s390-virtio-bus.o s390-virtio.o

obj-alpha-y = alpha_palcode.o

ifeq ($(TARGET_ARCH), ia64)
firmware.o: firmware.c
	$(CC) $(HELPER_CFLAGS) $(CPPFLAGS) $(BASE_CFLAGS) -c -o $@ $<
endif

main.o vl.o: QEMU_CFLAGS+=$(GPROF_CFLAGS)

vl.o: QEMU_CFLAGS+=$(SDL_CFLAGS)

vl.o: qemu-options.h

monitor.o: qemu-monitor.h

$(obj-y) $(obj-$(TARGET_BASE_ARCH)-y): $(GENERATED_HEADERS)

obj-y += $(addprefix ../, $(common-obj-y))
obj-y += $(addprefix ../libdis/, $(libdis-y))
obj-y += $(libobj-y)
obj-y += $(addprefix $(HWDIR)/, $(hw-obj-y))

endif # CONFIG_SOFTMMU

obj-$(CONFIG_GDBSTUB_XML) += gdbstub-xml.o

$(QEMU_PROG): $(obj-y) $(obj-$(TARGET_BASE_ARCH)-y)
	$(call LINK,$(obj-y) $(obj-$(TARGET_BASE_ARCH)-y))


gdbstub-xml.c: $(TARGET_XML_FILES) $(SRC_PATH)/feature_to_c.sh
	$(call quiet-command,rm -f $@ && $(SHELL) $(SRC_PATH)/feature_to_c.sh $@ $(TARGET_XML_FILES),"  GEN   $(TARGET_DIR)$@")

qemu-options.h: $(SRC_PATH)/qemu-options.hx
	$(call quiet-command,sh $(SRC_PATH)/hxtool -h < $< > $@,"  GEN   $(TARGET_DIR)$@")

qemu-monitor.h: $(SRC_PATH)/qemu-monitor.hx
	$(call quiet-command,sh $(SRC_PATH)/hxtool -h < $< > $@,"  GEN   $(TARGET_DIR)$@")

clean:
	rm -f *.o *.a *~ $(PROGS) nwfpe/*.o fpu/*.o
	rm -f *.d */*.d tcg/*.o ide/*.o
	rm -f qemu-options.h qemu-monitor.h gdbstub-xml.c

install: all
ifneq ($(PROGS),)
	$(INSTALL) -m 755 $(STRIP_OPT) $(PROGS) "$(DESTDIR)$(bindir)"
endif

# Include automatically generated dependency files
-include $(wildcard *.d */*.d)<|MERGE_RESOLUTION|>--- conflicted
+++ resolved
@@ -178,14 +178,10 @@
 obj-y += virtio-blk.o virtio-balloon.o virtio-net.o virtio-pci.o virtio-serial-bus.o
 obj-y += rwhandler.o
 obj-$(CONFIG_KVM) += kvm.o kvm-all.o
-<<<<<<< HEAD
 # MSI-X depends on kvm for interrupt injection,
 # so moved it from Makefile.objs to Makefile.target for now
 obj-y += msix.o
 
-obj-$(CONFIG_ISA_MMIO) += isa_mmio.o
-=======
->>>>>>> 84108e12
 LIBS+=-lz
 
 sound-obj-y =
