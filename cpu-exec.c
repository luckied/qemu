/*
 *  i386 emulator main execution loop
 *
 *  Copyright (c) 2003-2005 Fabrice Bellard
 *
 * This library is free software; you can redistribute it and/or
 * modify it under the terms of the GNU Lesser General Public
 * License as published by the Free Software Foundation; either
 * version 2 of the License, or (at your option) any later version.
 *
 * This library is distributed in the hope that it will be useful,
 * but WITHOUT ANY WARRANTY; without even the implied warranty of
 * MERCHANTABILITY or FITNESS FOR A PARTICULAR PURPOSE.  See the GNU
 * Lesser General Public License for more details.
 *
 * You should have received a copy of the GNU Lesser General Public
 * License along with this library; if not, see <http://www.gnu.org/licenses/>.
 */
#include "config.h"
#include "cpu.h"
#include "disas.h"
#if !defined(TARGET_IA64)
#include "tcg.h"
#endif
#include "qemu-barrier.h"

int tb_invalidated_flag;

//#define CONFIG_DEBUG_EXEC

bool qemu_cpu_has_work(CPUState *env)
{
    return cpu_has_work(env);
}

void cpu_loop_exit(CPUState *env)
{
    env->current_tb = NULL;
    longjmp(env->jmp_env, 1);
}

/* exit the current TB from a signal handler. The host registers are
   restored in a state compatible with the CPU emulator
 */
#if defined(CONFIG_SOFTMMU)
void cpu_resume_from_signal(CPUState *env, void *puc)
{
    /* XXX: restore cpu registers saved in host registers */

    env->exception_index = -1;
    longjmp(env->jmp_env, 1);
}
#endif

/* Execute the code without caching the generated code. An interpreter
   could be used if available. */
static void cpu_exec_nocache(CPUState *env, int max_cycles,
                             TranslationBlock *orig_tb)
{
    unsigned long next_tb;
    TranslationBlock *tb;

    /* Should never happen.
       We only end up here when an existing TB is too long.  */
    if (max_cycles > CF_COUNT_MASK)
        max_cycles = CF_COUNT_MASK;

    tb = tb_gen_code(env, orig_tb->pc, orig_tb->cs_base, orig_tb->flags,
                     max_cycles);
    env->current_tb = tb;
    /* execute the generated code */
    next_tb = tcg_qemu_tb_exec(env, tb->tc_ptr);
    env->current_tb = NULL;

    if ((next_tb & 3) == 2) {
        /* Restore PC.  This may happen if async event occurs before
           the TB starts executing.  */
        cpu_pc_from_tb(env, tb);
    }
    tb_phys_invalidate(tb, -1);
    tb_free(tb);
}

static TranslationBlock *tb_find_slow(CPUState *env,
                                      target_ulong pc,
                                      target_ulong cs_base,
                                      uint64_t flags)
{
    TranslationBlock *tb, **ptb1;
    unsigned int h;
    tb_page_addr_t phys_pc, phys_page1;
    target_ulong virt_page2;

    tb_invalidated_flag = 0;

    /* find translated block using physical mappings */
    phys_pc = get_page_addr_code(env, pc);
    phys_page1 = phys_pc & TARGET_PAGE_MASK;
    h = tb_phys_hash_func(phys_pc);
    ptb1 = &tb_phys_hash[h];
    for(;;) {
        tb = *ptb1;
        if (!tb)
            goto not_found;
        if (tb->pc == pc &&
            tb->page_addr[0] == phys_page1 &&
            tb->cs_base == cs_base &&
            tb->flags == flags) {
            /* check next page if needed */
            if (tb->page_addr[1] != -1) {
                tb_page_addr_t phys_page2;

                virt_page2 = (pc & TARGET_PAGE_MASK) +
                    TARGET_PAGE_SIZE;
                phys_page2 = get_page_addr_code(env, virt_page2);
                if (tb->page_addr[1] == phys_page2)
                    goto found;
            } else {
                goto found;
            }
        }
        ptb1 = &tb->phys_hash_next;
    }
 not_found:
   /* if no translated code available, then translate it now */
    tb = tb_gen_code(env, pc, cs_base, flags, 0);

 found:
    /* Move the last found TB to the head of the list */
    if (likely(*ptb1)) {
        *ptb1 = tb->phys_hash_next;
        tb->phys_hash_next = tb_phys_hash[h];
        tb_phys_hash[h] = tb;
    }
    /* we add the TB in the virtual pc hash table */
    env->tb_jmp_cache[tb_jmp_cache_hash_func(pc)] = tb;
    return tb;
}

static inline TranslationBlock *tb_find_fast(CPUState *env)
{
    TranslationBlock *tb;
    target_ulong cs_base, pc;
    int flags;

    /* we record a subset of the CPU state. It will
       always be the same before a given translated block
       is executed. */
    cpu_get_tb_cpu_state(env, &pc, &cs_base, &flags);
    tb = env->tb_jmp_cache[tb_jmp_cache_hash_func(pc)];
    if (unlikely(!tb || tb->pc != pc || tb->cs_base != cs_base ||
                 tb->flags != flags)) {
        tb = tb_find_slow(env, pc, cs_base, flags);
    }
    return tb;
}

static CPUDebugExcpHandler *debug_excp_handler;

CPUDebugExcpHandler *cpu_set_debug_excp_handler(CPUDebugExcpHandler *handler)
{
    CPUDebugExcpHandler *old_handler = debug_excp_handler;

    debug_excp_handler = handler;
    return old_handler;
}

static void cpu_handle_debug_exception(CPUState *env)
{
    CPUWatchpoint *wp;

    if (!env->watchpoint_hit) {
        QTAILQ_FOREACH(wp, &env->watchpoints, entry) {
            wp->flags &= ~BP_WATCHPOINT_HIT;
        }
    }
    if (debug_excp_handler) {
        debug_excp_handler(env);
    }
}

/* main execution loop */

volatile sig_atomic_t exit_request;

int cpu_exec(CPUState *env)
{
    int ret, interrupt_request;
    TranslationBlock *tb;
    uint8_t *tc_ptr;
    unsigned long next_tb;

    if (env->halted) {
        if (!cpu_has_work(env)) {
            return EXCP_HALTED;
        }

        env->halted = 0;
    }

    cpu_single_env = env;

    if (unlikely(exit_request)) {
        env->exit_request = 1;
    }

#if defined(TARGET_I386)
    /* put eflags in CPU temporary format */
    CC_SRC = env->eflags & (CC_O | CC_S | CC_Z | CC_A | CC_P | CC_C);
    DF = 1 - (2 * ((env->eflags >> 10) & 1));
    CC_OP = CC_OP_EFLAGS;
    env->eflags &= ~(DF_MASK | CC_O | CC_S | CC_Z | CC_A | CC_P | CC_C);
#elif defined(TARGET_SPARC)
#elif defined(TARGET_M68K)
    env->cc_op = CC_OP_FLAGS;
    env->cc_dest = env->sr & 0xf;
    env->cc_x = (env->sr >> 4) & 1;
#elif defined(TARGET_ALPHA)
#elif defined(TARGET_ARM)
#elif defined(TARGET_UNICORE32)
#elif defined(TARGET_PPC)
#elif defined(TARGET_LM32)
#elif defined(TARGET_MICROBLAZE)
#elif defined(TARGET_MIPS)
#elif defined(TARGET_SH4)
#elif defined(TARGET_CRIS)
#elif defined(TARGET_S390X)
<<<<<<< HEAD
#elif defined(TARGET_IA64)
=======
#elif defined(TARGET_XTENSA)
>>>>>>> 2328826b
    /* XXXXX */
#else
#error unsupported target CPU
#endif
    env->exception_index = -1;

    /* prepare setjmp context for exception handling */
    for(;;) {
        if (setjmp(env->jmp_env) == 0) {
            /* if an exception is pending, we execute it here */
            if (env->exception_index >= 0) {
                if (env->exception_index >= EXCP_INTERRUPT) {
                    /* exit request from the cpu execution loop */
                    ret = env->exception_index;
                    if (ret == EXCP_DEBUG) {
                        cpu_handle_debug_exception(env);
                    }
                    break;
                } else {
#if defined(CONFIG_USER_ONLY)
                    /* if user mode only, we simulate a fake exception
                       which will be handled outside the cpu execution
                       loop */
#if defined(TARGET_I386)
                    do_interrupt(env);
#endif
                    ret = env->exception_index;
                    break;
#else
                    do_interrupt(env);
                    env->exception_index = -1;
#endif
                }
            }

            next_tb = 0; /* force lookup of first TB */
            for(;;) {
                interrupt_request = env->interrupt_request;
                if (unlikely(interrupt_request)) {
                    if (unlikely(env->singlestep_enabled & SSTEP_NOIRQ)) {
                        /* Mask out external interrupts for this step. */
                        interrupt_request &= ~CPU_INTERRUPT_SSTEP_MASK;
                    }
                    if (interrupt_request & CPU_INTERRUPT_DEBUG) {
                        env->interrupt_request &= ~CPU_INTERRUPT_DEBUG;
                        env->exception_index = EXCP_DEBUG;
                        cpu_loop_exit(env);
                    }
#if defined(TARGET_ARM) || defined(TARGET_SPARC) || defined(TARGET_MIPS) || \
    defined(TARGET_PPC) || defined(TARGET_ALPHA) || defined(TARGET_CRIS) || \
    defined(TARGET_MICROBLAZE) || defined(TARGET_LM32) || defined(TARGET_UNICORE32)
                    if (interrupt_request & CPU_INTERRUPT_HALT) {
                        env->interrupt_request &= ~CPU_INTERRUPT_HALT;
                        env->halted = 1;
                        env->exception_index = EXCP_HLT;
                        cpu_loop_exit(env);
                    }
#endif
#if defined(TARGET_I386)
                    if (interrupt_request & CPU_INTERRUPT_INIT) {
                            svm_check_intercept(env, SVM_EXIT_INIT);
                            do_cpu_init(env);
                            env->exception_index = EXCP_HALTED;
                            cpu_loop_exit(env);
                    } else if (interrupt_request & CPU_INTERRUPT_SIPI) {
                            do_cpu_sipi(env);
                    } else if (env->hflags2 & HF2_GIF_MASK) {
                        if ((interrupt_request & CPU_INTERRUPT_SMI) &&
                            !(env->hflags & HF_SMM_MASK)) {
                            svm_check_intercept(env, SVM_EXIT_SMI);
                            env->interrupt_request &= ~CPU_INTERRUPT_SMI;
                            do_smm_enter(env);
                            next_tb = 0;
                        } else if ((interrupt_request & CPU_INTERRUPT_NMI) &&
                                   !(env->hflags2 & HF2_NMI_MASK)) {
                            env->interrupt_request &= ~CPU_INTERRUPT_NMI;
                            env->hflags2 |= HF2_NMI_MASK;
                            do_interrupt_x86_hardirq(env, EXCP02_NMI, 1);
                            next_tb = 0;
			} else if (interrupt_request & CPU_INTERRUPT_MCE) {
                            env->interrupt_request &= ~CPU_INTERRUPT_MCE;
                            do_interrupt_x86_hardirq(env, EXCP12_MCHK, 0);
                            next_tb = 0;
                        } else if ((interrupt_request & CPU_INTERRUPT_HARD) &&
                                   (((env->hflags2 & HF2_VINTR_MASK) && 
                                     (env->hflags2 & HF2_HIF_MASK)) ||
                                    (!(env->hflags2 & HF2_VINTR_MASK) && 
                                     (env->eflags & IF_MASK && 
                                      !(env->hflags & HF_INHIBIT_IRQ_MASK))))) {
                            int intno;
                            svm_check_intercept(env, SVM_EXIT_INTR);
                            env->interrupt_request &= ~(CPU_INTERRUPT_HARD | CPU_INTERRUPT_VIRQ);
                            intno = cpu_get_pic_interrupt(env);
                            qemu_log_mask(CPU_LOG_TB_IN_ASM, "Servicing hardware INT=0x%02x\n", intno);
                            do_interrupt_x86_hardirq(env, intno, 1);
                            /* ensure that no TB jump will be modified as
                               the program flow was changed */
                            next_tb = 0;
#if !defined(CONFIG_USER_ONLY)
                        } else if ((interrupt_request & CPU_INTERRUPT_VIRQ) &&
                                   (env->eflags & IF_MASK) && 
                                   !(env->hflags & HF_INHIBIT_IRQ_MASK)) {
                            int intno;
                            /* FIXME: this should respect TPR */
                            svm_check_intercept(env, SVM_EXIT_VINTR);
                            intno = ldl_phys(env->vm_vmcb + offsetof(struct vmcb, control.int_vector));
                            qemu_log_mask(CPU_LOG_TB_IN_ASM, "Servicing virtual hardware INT=0x%02x\n", intno);
                            do_interrupt_x86_hardirq(env, intno, 1);
                            env->interrupt_request &= ~CPU_INTERRUPT_VIRQ;
                            next_tb = 0;
#endif
                        }
                    }
#elif defined(TARGET_PPC)
#if 0
                    if ((interrupt_request & CPU_INTERRUPT_RESET)) {
                        cpu_reset(env);
                    }
#endif
                    if (interrupt_request & CPU_INTERRUPT_HARD) {
                        ppc_hw_interrupt(env);
                        if (env->pending_interrupts == 0)
                            env->interrupt_request &= ~CPU_INTERRUPT_HARD;
                        next_tb = 0;
                    }
#elif defined(TARGET_LM32)
                    if ((interrupt_request & CPU_INTERRUPT_HARD)
                        && (env->ie & IE_IE)) {
                        env->exception_index = EXCP_IRQ;
                        do_interrupt(env);
                        next_tb = 0;
                    }
#elif defined(TARGET_MICROBLAZE)
                    if ((interrupt_request & CPU_INTERRUPT_HARD)
                        && (env->sregs[SR_MSR] & MSR_IE)
                        && !(env->sregs[SR_MSR] & (MSR_EIP | MSR_BIP))
                        && !(env->iflags & (D_FLAG | IMM_FLAG))) {
                        env->exception_index = EXCP_IRQ;
                        do_interrupt(env);
                        next_tb = 0;
                    }
#elif defined(TARGET_MIPS)
                    if ((interrupt_request & CPU_INTERRUPT_HARD) &&
                        cpu_mips_hw_interrupts_pending(env)) {
                        /* Raise it */
                        env->exception_index = EXCP_EXT_INTERRUPT;
                        env->error_code = 0;
                        do_interrupt(env);
                        next_tb = 0;
                    }
#elif defined(TARGET_SPARC)
                    if (interrupt_request & CPU_INTERRUPT_HARD) {
                        if (cpu_interrupts_enabled(env) &&
                            env->interrupt_index > 0) {
                            int pil = env->interrupt_index & 0xf;
                            int type = env->interrupt_index & 0xf0;

                            if (((type == TT_EXTINT) &&
                                  cpu_pil_allowed(env, pil)) ||
                                  type != TT_EXTINT) {
                                env->exception_index = env->interrupt_index;
                                do_interrupt(env);
                                next_tb = 0;
                            }
                        }
		    }
#elif defined(TARGET_ARM)
                    if (interrupt_request & CPU_INTERRUPT_FIQ
                        && !(env->uncached_cpsr & CPSR_F)) {
                        env->exception_index = EXCP_FIQ;
                        do_interrupt(env);
                        next_tb = 0;
                    }
                    /* ARMv7-M interrupt return works by loading a magic value
                       into the PC.  On real hardware the load causes the
                       return to occur.  The qemu implementation performs the
                       jump normally, then does the exception return when the
                       CPU tries to execute code at the magic address.
                       This will cause the magic PC value to be pushed to
                       the stack if an interrupt occurred at the wrong time.
                       We avoid this by disabling interrupts when
                       pc contains a magic address.  */
                    if (interrupt_request & CPU_INTERRUPT_HARD
                        && ((IS_M(env) && env->regs[15] < 0xfffffff0)
                            || !(env->uncached_cpsr & CPSR_I))) {
                        env->exception_index = EXCP_IRQ;
                        do_interrupt(env);
                        next_tb = 0;
                    }
#elif defined(TARGET_UNICORE32)
                    if (interrupt_request & CPU_INTERRUPT_HARD
                        && !(env->uncached_asr & ASR_I)) {
                        do_interrupt(env);
                        next_tb = 0;
                    }
#elif defined(TARGET_SH4)
                    if (interrupt_request & CPU_INTERRUPT_HARD) {
                        do_interrupt(env);
                        next_tb = 0;
                    }
#elif defined(TARGET_ALPHA)
                    {
                        int idx = -1;
                        /* ??? This hard-codes the OSF/1 interrupt levels.  */
		        switch (env->pal_mode ? 7 : env->ps & PS_INT_MASK) {
                        case 0 ... 3:
                            if (interrupt_request & CPU_INTERRUPT_HARD) {
                                idx = EXCP_DEV_INTERRUPT;
                            }
                            /* FALLTHRU */
                        case 4:
                            if (interrupt_request & CPU_INTERRUPT_TIMER) {
                                idx = EXCP_CLK_INTERRUPT;
                            }
                            /* FALLTHRU */
                        case 5:
                            if (interrupt_request & CPU_INTERRUPT_SMP) {
                                idx = EXCP_SMP_INTERRUPT;
                            }
                            /* FALLTHRU */
                        case 6:
                            if (interrupt_request & CPU_INTERRUPT_MCHK) {
                                idx = EXCP_MCHK;
                            }
                        }
                        if (idx >= 0) {
                            env->exception_index = idx;
                            env->error_code = 0;
                            do_interrupt(env);
                            next_tb = 0;
                        }
                    }
#elif defined(TARGET_CRIS)
                    if (interrupt_request & CPU_INTERRUPT_HARD
                        && (env->pregs[PR_CCS] & I_FLAG)
                        && !env->locked_irq) {
                        env->exception_index = EXCP_IRQ;
                        do_interrupt(env);
                        next_tb = 0;
                    }
                    if (interrupt_request & CPU_INTERRUPT_NMI
                        && (env->pregs[PR_CCS] & M_FLAG)) {
                        env->exception_index = EXCP_NMI;
                        do_interrupt(env);
                        next_tb = 0;
                    }
#elif defined(TARGET_M68K)
                    if (interrupt_request & CPU_INTERRUPT_HARD
                        && ((env->sr & SR_I) >> SR_I_SHIFT)
                            < env->pending_level) {
                        /* Real hardware gets the interrupt vector via an
                           IACK cycle at this point.  Current emulated
                           hardware doesn't rely on this, so we
                           provide/save the vector when the interrupt is
                           first signalled.  */
                        env->exception_index = env->pending_vector;
                        do_interrupt_m68k_hardirq(env);
                        next_tb = 0;
                    }
#elif defined(TARGET_S390X) && !defined(CONFIG_USER_ONLY)
                    if ((interrupt_request & CPU_INTERRUPT_HARD) &&
                        (env->psw.mask & PSW_MASK_EXT)) {
                        do_interrupt(env);
                        next_tb = 0;
                    }
#endif
                   /* Don't use the cached interrupt_request value,
                      do_interrupt may have updated the EXITTB flag. */
                    if (env->interrupt_request & CPU_INTERRUPT_EXITTB) {
                        env->interrupt_request &= ~CPU_INTERRUPT_EXITTB;
                        /* ensure that no TB jump will be modified as
                           the program flow was changed */
                        next_tb = 0;
                    }
                }
                if (unlikely(env->exit_request)) {
                    env->exit_request = 0;
                    env->exception_index = EXCP_INTERRUPT;
                    cpu_loop_exit(env);
                }
#if defined(DEBUG_DISAS) || defined(CONFIG_DEBUG_EXEC)
                if (qemu_loglevel_mask(CPU_LOG_TB_CPU)) {
                    /* restore flags in standard format */
#if defined(TARGET_I386)
                    env->eflags = env->eflags | cpu_cc_compute_all(env, CC_OP)
                        | (DF & DF_MASK);
                    log_cpu_state(env, X86_DUMP_CCOP);
                    env->eflags &= ~(DF_MASK | CC_O | CC_S | CC_Z | CC_A | CC_P | CC_C);
#elif defined(TARGET_M68K)
                    cpu_m68k_flush_flags(env, env->cc_op);
                    env->cc_op = CC_OP_FLAGS;
                    env->sr = (env->sr & 0xffe0)
                              | env->cc_dest | (env->cc_x << 4);
                    log_cpu_state(env, 0);
#else
                    log_cpu_state(env, 0);
#endif
                }
#endif /* DEBUG_DISAS || CONFIG_DEBUG_EXEC */
                spin_lock(&tb_lock);
                tb = tb_find_fast(env);
                /* Note: we do it here to avoid a gcc bug on Mac OS X when
                   doing it in tb_find_slow */
                if (tb_invalidated_flag) {
                    /* as some TB could have been invalidated because
                       of memory exceptions while generating the code, we
                       must recompute the hash index here */
                    next_tb = 0;
                    tb_invalidated_flag = 0;
                }
#ifdef CONFIG_DEBUG_EXEC
                qemu_log_mask(CPU_LOG_EXEC, "Trace 0x%08lx [" TARGET_FMT_lx "] %s\n",
                             (long)tb->tc_ptr, tb->pc,
                             lookup_symbol(tb->pc));
#endif
                /* see if we can patch the calling TB. When the TB
                   spans two pages, we cannot safely do a direct
                   jump. */
                if (next_tb != 0 && tb->page_addr[1] == -1) {
                    tb_add_jump((TranslationBlock *)(next_tb & ~3), next_tb & 3, tb);
                }
                spin_unlock(&tb_lock);

                /* cpu_interrupt might be called while translating the
                   TB, but before it is linked into a potentially
                   infinite loop and becomes env->current_tb. Avoid
                   starting execution if there is a pending interrupt. */
                env->current_tb = tb;
                barrier();
                if (likely(!env->exit_request)) {
                    tc_ptr = tb->tc_ptr;
                /* execute the generated code */
                    next_tb = tcg_qemu_tb_exec(env, tc_ptr);
                    if ((next_tb & 3) == 2) {
                        /* Instruction counter expired.  */
                        int insns_left;
                        tb = (TranslationBlock *)(long)(next_tb & ~3);
                        /* Restore PC.  */
                        cpu_pc_from_tb(env, tb);
                        insns_left = env->icount_decr.u32;
                        if (env->icount_extra && insns_left >= 0) {
                            /* Refill decrementer and continue execution.  */
                            env->icount_extra += insns_left;
                            if (env->icount_extra > 0xffff) {
                                insns_left = 0xffff;
                            } else {
                                insns_left = env->icount_extra;
                            }
                            env->icount_extra -= insns_left;
                            env->icount_decr.u16.low = insns_left;
                        } else {
                            if (insns_left > 0) {
                                /* Execute remaining instructions.  */
                                cpu_exec_nocache(env, insns_left, tb);
                            }
                            env->exception_index = EXCP_INTERRUPT;
                            next_tb = 0;
                            cpu_loop_exit(env);
                        }
                    }
                }
                env->current_tb = NULL;
                /* reset soft MMU for next block (it can currently
                   only be set by a memory fault) */
            } /* for(;;) */
        } else {
            /* Reload env after longjmp - the compiler may have smashed all
             * local variables as longjmp is marked 'noreturn'. */
            env = cpu_single_env;
        }
    } /* for(;;) */


#if defined(TARGET_I386)
    /* restore flags in standard format */
    env->eflags = env->eflags | cpu_cc_compute_all(env, CC_OP)
        | (DF & DF_MASK);
#elif defined(TARGET_ARM)
    /* XXX: Save/restore host fpu exception state?.  */
#elif defined(TARGET_UNICORE32)
#elif defined(TARGET_SPARC)
#elif defined(TARGET_PPC)
#elif defined(TARGET_LM32)
#elif defined(TARGET_M68K)
    cpu_m68k_flush_flags(env, env->cc_op);
    env->cc_op = CC_OP_FLAGS;
    env->sr = (env->sr & 0xffe0)
              | env->cc_dest | (env->cc_x << 4);
#elif defined(TARGET_MICROBLAZE)
#elif defined(TARGET_MIPS)
#elif defined(TARGET_SH4)
#elif defined(TARGET_IA64)
#elif defined(TARGET_ALPHA)
#elif defined(TARGET_CRIS)
#elif defined(TARGET_S390X)
#elif defined(TARGET_XTENSA)
    /* XXXXX */
#else
#error unsupported target CPU
#endif

    /* fail safe : never use cpu_single_env outside cpu_exec() */
    cpu_single_env = NULL;
    return ret;
}<|MERGE_RESOLUTION|>--- conflicted
+++ resolved
@@ -225,11 +225,8 @@
 #elif defined(TARGET_SH4)
 #elif defined(TARGET_CRIS)
 #elif defined(TARGET_S390X)
-<<<<<<< HEAD
+#elif defined(TARGET_XTENSA)
 #elif defined(TARGET_IA64)
-=======
-#elif defined(TARGET_XTENSA)
->>>>>>> 2328826b
     /* XXXXX */
 #else
 #error unsupported target CPU
