--- conflicted
+++ resolved
@@ -912,22 +912,6 @@
         apic_mapped = 1;
     }
 
-<<<<<<< HEAD
-#ifdef UPSTREAM_KVM
-    /* KVM does not support MSI yet. */
-    if (!kvm_irqchip_in_kernel()) {
-        msi_supported = true;
-    }
-#else
-     msi_supported = true;
-#endif
-
-    if (xen_msi_support()) {
-        msi_supported = true;
-    }
-
-=======
->>>>>>> 08a82ac0
     return dev;
 }
 
