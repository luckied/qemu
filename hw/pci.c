--- conflicted
+++ resolved
@@ -806,7 +806,7 @@
     pci_dev->cmask = g_malloc0(config_size);
     pci_dev->wmask = g_malloc0(config_size);
     pci_dev->w1cmask = g_malloc0(config_size);
-    pci_dev->config_map = g_malloc0(config_size);
+    pci_dev->used = g_malloc0(config_size);
 }
 
 static void pci_config_free(PCIDevice *pci_dev)
@@ -815,7 +815,7 @@
     g_free(pci_dev->cmask);
     g_free(pci_dev->wmask);
     g_free(pci_dev->w1cmask);
-    g_free(pci_dev->config_map);
+    g_free(pci_dev->used);
 }
 
 /* -1 for devfn means auto assign */
@@ -845,8 +845,6 @@
     pstrcpy(pci_dev->name, sizeof(pci_dev->name), name);
     pci_dev->irq_state = 0;
     pci_config_alloc(pci_dev);
-
-    memset(pci_dev->config_map, 0xff, PCI_CONFIG_HEADER_SIZE);
 
     pci_config_set_vendor_id(pci_dev->config, info->vendor_id);
     pci_config_set_device_id(pci_dev->config, info->device_id);
@@ -1887,7 +1885,7 @@
     int offset = PCI_CONFIG_HEADER_SIZE;
     int i;
     for (i = PCI_CONFIG_HEADER_SIZE; i < config_size; ++i)
-        if (pdev->config_map[i])
+        if (pdev->used[i])
             offset = i + 1;
         else if (i - offset + 1 == size)
             return offset;
@@ -2080,12 +2078,6 @@
             return -ENOSPC;
         }
     } else {
-<<<<<<< HEAD
-        int i;
-
-        for (i = offset; i < offset + size; i++) {
-            if (pdev->config_map[i]) {
-=======
         /* Verify that capabilities don't overlap.  Note: device assignment
          * depends on this check to verify that the device is not broken.
          * Should never trigger for emulated devices, but it's helpful
@@ -2093,17 +2085,12 @@
         for (i = offset; i < offset + size; i++) {
             overlapping_cap = pci_find_capability_at_offset(pdev, i);
             if (overlapping_cap) {
->>>>>>> c9abe111
                 fprintf(stderr, "ERROR: %04x:%02x:%02x.%x "
                         "Attempt to add PCI capability %x at offset "
                         "%x overlaps existing capability %x at offset %x\n",
                         pci_find_domain(pdev->bus), pci_bus_num(pdev->bus),
                         PCI_SLOT(pdev->devfn), PCI_FUNC(pdev->devfn),
-<<<<<<< HEAD
-                        cap_id, offset, pdev->config_map[i], i);
-=======
                         cap_id, offset, overlapping_cap, i);
->>>>>>> c9abe111
                 return -EINVAL;
             }
         }
@@ -2113,13 +2100,13 @@
     config[PCI_CAP_LIST_ID] = cap_id;
     config[PCI_CAP_LIST_NEXT] = pdev->config[PCI_CAPABILITY_LIST];
     pdev->config[PCI_CAPABILITY_LIST] = offset;
-    memset(pdev->config_map + offset, cap_id, size);
+    pdev->config[PCI_STATUS] |= PCI_STATUS_CAP_LIST;
+    memset(pdev->used + offset, 0xFF, size);
     /* Make capability read-only by default */
     memset(pdev->wmask + offset, 0, size);
     /* Check capability by default */
     memset(pdev->cmask + offset, 0xFF, size);
 
-    pdev->config[PCI_STATUS] |= PCI_STATUS_CAP_LIST;
 
     return offset;
 }
@@ -2136,7 +2123,7 @@
     memset(pdev->w1cmask + offset, 0, size);
     /* Clear cmask as device-specific registers can't be checked */
     memset(pdev->cmask + offset, 0, size);
-    memset(pdev->config_map + offset, 0, size);
+    memset(pdev->used + offset, 0, size);
 
     if (!pdev->config[PCI_CAPABILITY_LIST]) {
         pdev->config[PCI_STATUS] &= ~PCI_STATUS_CAP_LIST;
