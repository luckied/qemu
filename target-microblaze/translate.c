--- conflicted
+++ resolved
@@ -1999,14 +1999,6 @@
 #include "helper.h"
 
     return cpu;
-<<<<<<< HEAD
-}
-
-void cpu_state_reset(CPUMBState *env)
-{
-    cpu_reset(ENV_GET_CPU(env));
-=======
->>>>>>> 5e8861a0
 }
 
 void restore_state_to_opc(CPUMBState *env, TranslationBlock *tb, int pc_pos)
