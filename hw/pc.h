#ifndef HW_PC_H
#define HW_PC_H

#include "qemu-common.h"

/* PC-style peripherals (also used by other machines).  */

/* serial.c */

SerialState *serial_init(int base, qemu_irq irq, int baudbase,
                         CharDriverState *chr);
SerialState *serial_mm_init (target_phys_addr_t base, int it_shift,
                             qemu_irq irq, int baudbase,
                             CharDriverState *chr, int ioregister);

/* parallel.c */

typedef struct ParallelState ParallelState;
ParallelState *parallel_init(int index, CharDriverState *chr);
ParallelState *parallel_mm_init(target_phys_addr_t base, int it_shift, qemu_irq irq, CharDriverState *chr);

/* i8259.c */

typedef struct PicState2 PicState2;
extern PicState2 *isa_pic;
void pic_set_irq(int irq, int level);
void pic_set_irq_new(void *opaque, int irq, int level);
qemu_irq *i8259_init(qemu_irq parent_irq);
qemu_irq *kvm_i8259_init(qemu_irq parent_irq);
int pic_read_irq(PicState2 *s);
void pic_update_irq(PicState2 *s);
uint32_t pic_intack_read(PicState2 *s);
void pic_info(Monitor *mon);
void irq_info(Monitor *mon);

/* APIC */
typedef struct IOAPICState IOAPICState;
void apic_deliver_irq(uint8_t dest, uint8_t dest_mode,
                             uint8_t delivery_mode,
                             uint8_t vector_num, uint8_t polarity,
                             uint8_t trigger_mode);
int apic_init(CPUState *env);
int apic_accept_pic_intr(CPUState *env);
void apic_deliver_pic_intr(CPUState *env, int level);
int apic_get_interrupt(CPUState *env);
qemu_irq *ioapic_init(void);
void ioapic_set_irq(void *opaque, int vector, int level);
void apic_reset_irq_delivered(void);
int apic_get_irq_delivered(void);
void apic_set_irq_delivered(void);

/* i8254.c */

#define PIT_FREQ 1193182

typedef struct PITState PITState;

PITState *pit_init(int base, qemu_irq irq);
void pit_set_gate(PITState *pit, int channel, int val);
int pit_get_gate(PITState *pit, int channel);
int pit_get_initial_count(PITState *pit, int channel);
int pit_get_mode(PITState *pit, int channel);
int pit_get_out(PITState *pit, int channel, int64_t current_time);

/* i8254-kvm.c */

PITState *kvm_pit_init(int base, qemu_irq irq);

void hpet_disable_pit(void);
void hpet_enable_pit(void);

/* vmport.c */
void vmport_init(void);
void vmport_register(unsigned char command, IOPortReadFunc *func, void *opaque);

/* vmmouse.c */
void *vmmouse_init(void *m);

/* pckbd.c */

void i8042_init(qemu_irq kbd_irq, qemu_irq mouse_irq, uint32_t io_base);
void i8042_mm_init(qemu_irq kbd_irq, qemu_irq mouse_irq,
                   target_phys_addr_t base, ram_addr_t size,
                   target_phys_addr_t mask);

/* mc146818rtc.c */

typedef struct RTCState RTCState;

RTCState *rtc_init(int base_year);
RTCState *rtc_mm_init(target_phys_addr_t base, int it_shift, qemu_irq irq,
                      int base_year);
void rtc_set_memory(RTCState *s, int addr, int val);
void rtc_set_date(RTCState *s, const struct tm *tm);
void cmos_set_s3_resume(void);

/* pc.c */
extern int fd_bootchk;

void ioport_set_a20(int enable);
int ioport_get_a20(void);
CPUState *pc_new_cpu(const char *cpu_model);

/* acpi.c */
extern int acpi_enabled;
extern char *acpi_tables;
extern size_t acpi_tables_len;

void acpi_bios_init(void);
int acpi_table_add(const char *table_desc);

/* acpi_piix.c */
i2c_bus *piix4_pm_init(PCIBus *bus, int devfn, uint32_t smb_io_base,
                       qemu_irq sci_irq);
void piix4_smbus_register_device(SMBusDevice *dev, uint8_t addr);
<<<<<<< HEAD
void piix4_acpi_system_hot_add_init(const char *model);
=======
void piix4_acpi_system_hot_add_init(PCIBus *bus);
>>>>>>> 3f84865a

/* hpet.c */
extern int no_hpet;

/* pcspk.c */
void pcspk_init(PITState *);
int pcspk_audio_init(qemu_irq *pic);

/* piix_pci.c */
/* config space register for IRQ routing */
#define PIIX_CONFIG_IRQ_ROUTE 0x60

struct PCII440FXState;
typedef struct PCII440FXState PCII440FXState;

PCIBus *i440fx_init(PCII440FXState **pi440fx_state, int *piix_devfn, qemu_irq *pic);
void i440fx_set_smm(PCII440FXState *d, int val);
void i440fx_init_memory_mappings(PCII440FXState *d);

/* piix4.c */
extern PCIDevice *piix4_dev;
int piix4_init(PCIBus *bus, int devfn);

int piix_get_irq(int pin);

int ipf_map_irq(PCIDevice *pci_dev, int irq_num);

/* vga.c */
enum vga_retrace_method {
    VGA_RETRACE_DUMB,
    VGA_RETRACE_PRECISE
};

extern enum vga_retrace_method vga_retrace_method;

int isa_vga_init(void);
int pci_vga_init(PCIBus *bus,
                 unsigned long vga_bios_offset, int vga_bios_size);
int isa_vga_mm_init(target_phys_addr_t vram_base,
                    target_phys_addr_t ctrl_base, int it_shift);

/* cirrus_vga.c */
void pci_cirrus_vga_init(PCIBus *bus);
void isa_cirrus_vga_init(void);

/* ne2000.c */

void isa_ne2000_init(int base, int irq, NICInfo *nd);

/* extboot.c */

void extboot_init(BlockDriverState *bs, int cmd);

int cpu_is_bsp(CPUState *env);

#endif<|MERGE_RESOLUTION|>--- conflicted
+++ resolved
@@ -113,11 +113,7 @@
 i2c_bus *piix4_pm_init(PCIBus *bus, int devfn, uint32_t smb_io_base,
                        qemu_irq sci_irq);
 void piix4_smbus_register_device(SMBusDevice *dev, uint8_t addr);
-<<<<<<< HEAD
-void piix4_acpi_system_hot_add_init(const char *model);
-=======
-void piix4_acpi_system_hot_add_init(PCIBus *bus);
->>>>>>> 3f84865a
+void piix4_acpi_system_hot_add_init(PCIBus *bus, const char *model);
 
 /* hpet.c */
 extern int no_hpet;
