#ifndef QEMU_PCI_H
#define QEMU_PCI_H

#include "qemu-common.h"

#include "qdev.h"

/* PCI includes legacy ISA access.  */
#include "isa.h"

/* imported from <linux/pci.h> */
#define PCI_SLOT(devfn)         (((devfn) >> 3) & 0x1f)
#define PCI_FUNC(devfn)         ((devfn) & 0x07)

/* PCI bus */
extern target_phys_addr_t pci_mem_base;

#define PCI_DEVFN(slot, func)   ((((slot) & 0x1f) << 3) | ((func) & 0x07))
#define PCI_SLOT(devfn)         (((devfn) >> 3) & 0x1f)
#define PCI_FUNC(devfn)         ((devfn) & 0x07)

/* Class, Vendor and Device IDs from Linux's pci_ids.h */
#include "pci_ids.h"

/* QEMU-specific Vendor and Device ID definitions */

/* IBM (0x1014) */
#define PCI_DEVICE_ID_IBM_440GX          0x027f
#define PCI_DEVICE_ID_IBM_OPENPIC2       0xffff

/* Hitachi (0x1054) */
#define PCI_VENDOR_ID_HITACHI            0x1054
#define PCI_DEVICE_ID_HITACHI_SH7751R    0x350e

/* Apple (0x106b) */
#define PCI_DEVICE_ID_APPLE_343S1201     0x0010
#define PCI_DEVICE_ID_APPLE_UNI_N_I_PCI  0x001e
#define PCI_DEVICE_ID_APPLE_UNI_N_PCI    0x001f
#define PCI_DEVICE_ID_APPLE_UNI_N_KEYL   0x0022
#define PCI_DEVICE_ID_APPLE_IPID_USB     0x003f

/* Realtek (0x10ec) */
#define PCI_DEVICE_ID_REALTEK_8029       0x8029

/* Xilinx (0x10ee) */
#define PCI_DEVICE_ID_XILINX_XC2VP30     0x0300

/* Marvell (0x11ab) */
#define PCI_DEVICE_ID_MARVELL_GT6412X    0x4620

/* QEMU/Bochs VGA (0x1234) */
#define PCI_VENDOR_ID_QEMU               0x1234
#define PCI_DEVICE_ID_QEMU_VGA           0x1111

/* VMWare (0x15ad) */
#define PCI_VENDOR_ID_VMWARE             0x15ad
#define PCI_DEVICE_ID_VMWARE_SVGA2       0x0405
#define PCI_DEVICE_ID_VMWARE_SVGA        0x0710
#define PCI_DEVICE_ID_VMWARE_NET         0x0720
#define PCI_DEVICE_ID_VMWARE_SCSI        0x0730
#define PCI_DEVICE_ID_VMWARE_IDE         0x1729

/* Intel (0x8086) */
#define PCI_DEVICE_ID_INTEL_82551IT      0x1209

/* Red Hat / Qumranet (for QEMU) -- see pci-ids.txt */
#define PCI_VENDOR_ID_REDHAT_QUMRANET    0x1af4
#define PCI_SUBVENDOR_ID_REDHAT_QUMRANET 0x1af4
#define PCI_SUBDEVICE_ID_QEMU            0x1100

#define PCI_DEVICE_ID_VIRTIO_NET         0x1000
#define PCI_DEVICE_ID_VIRTIO_BLOCK       0x1001
#define PCI_DEVICE_ID_VIRTIO_BALLOON     0x1002
#define PCI_DEVICE_ID_VIRTIO_CONSOLE     0x1003

typedef void PCIConfigWriteFunc(PCIDevice *pci_dev,
                                uint32_t address, uint32_t data, int len);
typedef uint32_t PCIConfigReadFunc(PCIDevice *pci_dev,
                                   uint32_t address, int len);
typedef void PCIMapIORegionFunc(PCIDevice *pci_dev, int region_num,
                                uint32_t addr, uint32_t size, int type);
typedef int PCIUnregisterFunc(PCIDevice *pci_dev);

typedef void PCICapConfigWriteFunc(PCIDevice *pci_dev,
                                   uint32_t address, uint32_t val, int len);
typedef uint32_t PCICapConfigReadFunc(PCIDevice *pci_dev,
                                      uint32_t address, int len);
typedef int PCICapConfigInitFunc(PCIDevice *pci_dev);

#define PCI_ADDRESS_SPACE_MEM		0x00
#define PCI_ADDRESS_SPACE_IO		0x01
#define PCI_ADDRESS_SPACE_MEM_PREFETCH	0x08

typedef struct PCIIORegion {
    uint32_t addr; /* current PCI mapping address. -1 means not mapped */
    uint32_t size;
    uint8_t type;
    PCIMapIORegionFunc *map_func;
} PCIIORegion;

#define PCI_ROM_SLOT 6
#define PCI_NUM_REGIONS 7

/* Declarations from linux/pci_regs.h */
#define PCI_VENDOR_ID		0x00	/* 16 bits */
#define PCI_DEVICE_ID		0x02	/* 16 bits */
#define PCI_COMMAND		0x04	/* 16 bits */
#define  PCI_COMMAND_IO		0x1	/* Enable response in I/O space */
#define  PCI_COMMAND_MEMORY	0x2	/* Enable response in Memory space */
#define  PCI_COMMAND_MASTER	0x4	/* Enable bus master */
#define PCI_STATUS              0x06    /* 16 bits */
#define PCI_REVISION_ID         0x08    /* 8 bits  */
#define PCI_CLASS_DEVICE        0x0a    /* Device class */
#define PCI_CACHE_LINE_SIZE	0x0c	/* 8 bits */
#define PCI_LATENCY_TIMER	0x0d	/* 8 bits */
#define PCI_HEADER_TYPE         0x0e    /* 8 bits */
#define  PCI_HEADER_TYPE_NORMAL		0
#define  PCI_HEADER_TYPE_BRIDGE		1
#define  PCI_HEADER_TYPE_CARDBUS	2
#define  PCI_HEADER_TYPE_MULTI_FUNCTION 0x80
#define PCI_BASE_ADDRESS_0	0x10	/* 32 bits */
#define PCI_PRIMARY_BUS		0x18	/* Primary bus number */
#define PCI_SECONDARY_BUS	0x19	/* Secondary bus number */
#define PCI_SEC_STATUS		0x1e	/* Secondary status register, only bit 14 used */
#define PCI_SUBSYSTEM_VENDOR_ID 0x2c    /* 16 bits */
#define PCI_SUBSYSTEM_ID        0x2e    /* 16 bits */
<<<<<<< HEAD
#define PCI_CAPABILITY_LIST     0x34
=======
#define PCI_CAPABILITY_LIST	0x34	/* Offset of first capability list entry */
>>>>>>> b7ee1603
#define PCI_INTERRUPT_LINE	0x3c	/* 8 bits */
#define PCI_INTERRUPT_PIN	0x3d	/* 8 bits */
#define PCI_MIN_GNT		0x3e	/* 8 bits */
#define PCI_MAX_LAT		0x3f	/* 8 bits */

#define PCI_REVISION            0x08    /* obsolete, use PCI_REVISION_ID */
#define PCI_SUBVENDOR_ID        0x2c    /* obsolete, use PCI_SUBSYSTEM_VENDOR_ID */
#define PCI_SUBDEVICE_ID        0x2e    /* obsolete, use PCI_SUBSYSTEM_ID */

/* Bits in the PCI Status Register (PCI 2.3 spec) */
#define PCI_STATUS_RESERVED1	0x007
#define PCI_STATUS_INT_STATUS	0x008
#define PCI_STATUS_CAPABILITIES	0x010

#ifndef PCI_STATUS_66MHZ
#define PCI_STATUS_66MHZ	0x020
#endif

#define PCI_STATUS_RESERVED2	0x040

#ifndef PCI_STATUS_FAST_BACK
#define PCI_STATUS_FAST_BACK	0x080
#endif

#define PCI_STATUS_DEVSEL	0x600

#define PCI_STATUS_RESERVED_MASK_LO (PCI_STATUS_RESERVED1 | \
                PCI_STATUS_INT_STATUS | PCI_STATUS_CAPABILITIES | \
                PCI_STATUS_66MHZ | PCI_STATUS_RESERVED2 | PCI_STATUS_FAST_BACK)

#define PCI_STATUS_RESERVED_MASK_HI (PCI_STATUS_DEVSEL >> 8)

/* Bits in the PCI Command Register (PCI 2.3 spec) */
#define PCI_COMMAND_RESERVED	0xf800

#define PCI_COMMAND_RESERVED_MASK_HI (PCI_COMMAND_RESERVED >> 8)

<<<<<<< HEAD
#define PCI_CAPABILITY_CONFIG_MAX_LENGTH 0x60
#define PCI_CAPABILITY_CONFIG_DEFAULT_START_ADDR 0x40
#define PCI_CAPABILITY_CONFIG_MSI_LENGTH 0x10
#define PCI_CAPABILITY_CONFIG_MSIX_LENGTH 0x10
=======
/* Size of the standard PCI config header */
#define PCI_CONFIG_HEADER_SIZE 0x40
/* Size of the standard PCI config space */
#define PCI_CONFIG_SPACE_SIZE 0x100
>>>>>>> b7ee1603

struct PCIDevice {
    DeviceState qdev;
    /* PCI config space */
    uint8_t config[PCI_CONFIG_SPACE_SIZE];

    /* Used to implement R/W bytes */
    uint8_t wmask[PCI_CONFIG_SPACE_SIZE];

    /* the following fields are read only */
    PCIBus *bus;
    int devfn;
    char name[64];
    PCIIORegion io_regions[PCI_NUM_REGIONS];

    /* do not access the following fields */
    PCIConfigReadFunc *config_read;
    PCIConfigWriteFunc *config_write;
    PCIUnregisterFunc *unregister;

    /* IRQ objects for the INTA-INTD pins.  */
    qemu_irq *irq;

    /* Current IRQ levels.  Used internally by the generic PCI code.  */
    int irq_state[4];

    /* Device capability configuration space */
    struct {
        int supported;
        unsigned int start, length;
        PCICapConfigReadFunc *config_read;
        PCICapConfigWriteFunc *config_write;
    } cap;
};

PCIDevice *pci_register_device(PCIBus *bus, const char *name,
                               int instance_size, int devfn,
                               PCIConfigReadFunc *config_read,
                               PCIConfigWriteFunc *config_write);
int pci_unregister_device(PCIDevice *pci_dev, int assigned);

void pci_register_bar(PCIDevice *pci_dev, int region_num,
                            uint32_t size, int type,
                            PCIMapIORegionFunc *map_func);

int pci_enable_capability_support(PCIDevice *pci_dev,
                                  uint32_t config_start,
                                  PCICapConfigReadFunc *config_read,
                                  PCICapConfigWriteFunc *config_write,
                                  PCICapConfigInitFunc *config_init);

int pci_map_irq(PCIDevice *pci_dev, int pin);
uint32_t pci_default_read_config(PCIDevice *d,
                                 uint32_t address, int len);
void pci_default_write_config(PCIDevice *d,
                              uint32_t address, uint32_t val, int len);
void pci_device_save(PCIDevice *s, QEMUFile *f);
int pci_device_load(PCIDevice *s, QEMUFile *f);
uint32_t pci_default_cap_read_config(PCIDevice *pci_dev,
                                     uint32_t address, int len);
void pci_default_cap_write_config(PCIDevice *pci_dev,
                                  uint32_t address, uint32_t val, int len);
int pci_access_cap_config(PCIDevice *pci_dev, uint32_t address, int len);

typedef void (*pci_set_irq_fn)(qemu_irq *pic, int irq_num, int level);
typedef int (*pci_map_irq_fn)(PCIDevice *pci_dev, int irq_num);
PCIBus *pci_register_bus(DeviceState *parent, const char *name,
                         pci_set_irq_fn set_irq, pci_map_irq_fn map_irq,
                         qemu_irq *pic, int devfn_min, int nirq);

PCIDevice *pci_nic_init(NICInfo *nd, const char *default_model,
                        const char *default_devaddr);
void pci_data_write(void *opaque, uint32_t addr, uint32_t val, int len);
uint32_t pci_data_read(void *opaque, uint32_t addr, int len);
int pci_bus_num(PCIBus *s);
void pci_for_each_device(int bus_num, void (*fn)(PCIDevice *d));
PCIBus *pci_find_bus(int bus_num);
PCIDevice *pci_find_device(int bus_num, int slot, int function);

int pci_read_devaddr(const char *addr, int *domp, int *busp, unsigned *slotp);

int pci_parse_host_devaddr(const char *addr, int *busp,
                           int *slotp, int *funcp);

void pci_info(Monitor *mon);
PCIBus *pci_bridge_init(PCIBus *bus, int devfn, uint16_t vid, uint16_t did,
                        pci_map_irq_fn map_irq, const char *name);

static inline void
pci_config_set_vendor_id(uint8_t *pci_config, uint16_t val)
{
    cpu_to_le16wu((uint16_t *)&pci_config[PCI_VENDOR_ID], val);
}

static inline void
pci_config_set_device_id(uint8_t *pci_config, uint16_t val)
{
    cpu_to_le16wu((uint16_t *)&pci_config[PCI_DEVICE_ID], val);
}

static inline void
pci_config_set_class(uint8_t *pci_config, uint16_t val)
{
    cpu_to_le16wu((uint16_t *)&pci_config[PCI_CLASS_DEVICE], val);
}

typedef void (*pci_qdev_initfn)(PCIDevice *dev);
void pci_qdev_register(const char *name, int size, pci_qdev_initfn init);

PCIDevice *pci_create(const char *name, const char *devaddr);
PCIDevice *pci_create_simple(PCIBus *bus, int devfn, const char *name);

/* lsi53c895a.c */
#define LSI_MAX_DEVS 7
void lsi_scsi_attach(DeviceState *host, BlockDriverState *bd, int id);

/* vmware_vga.c */
void pci_vmsvga_init(PCIBus *bus);

/* usb-uhci.c */
void usb_uhci_piix3_init(PCIBus *bus, int devfn);
void usb_uhci_piix4_init(PCIBus *bus, int devfn);

/* usb-ohci.c */
void usb_ohci_init_pci(struct PCIBus *bus, int num_ports, int devfn);

/* prep_pci.c */
PCIBus *pci_prep_init(qemu_irq *pic);

/* apb_pci.c */
PCIBus *pci_apb_init(target_phys_addr_t special_base,
                     target_phys_addr_t mem_base,
                     qemu_irq *pic, PCIBus **bus2, PCIBus **bus3);

/* sh_pci.c */
PCIBus *sh_pci_register_bus(pci_set_irq_fn set_irq, pci_map_irq_fn map_irq,
                            qemu_irq *pic, int devfn_min, int nirq);

#endif<|MERGE_RESOLUTION|>--- conflicted
+++ resolved
@@ -124,11 +124,7 @@
 #define PCI_SEC_STATUS		0x1e	/* Secondary status register, only bit 14 used */
 #define PCI_SUBSYSTEM_VENDOR_ID 0x2c    /* 16 bits */
 #define PCI_SUBSYSTEM_ID        0x2e    /* 16 bits */
-<<<<<<< HEAD
-#define PCI_CAPABILITY_LIST     0x34
-=======
 #define PCI_CAPABILITY_LIST	0x34	/* Offset of first capability list entry */
->>>>>>> b7ee1603
 #define PCI_INTERRUPT_LINE	0x3c	/* 8 bits */
 #define PCI_INTERRUPT_PIN	0x3d	/* 8 bits */
 #define PCI_MIN_GNT		0x3e	/* 8 bits */
@@ -166,17 +162,15 @@
 
 #define PCI_COMMAND_RESERVED_MASK_HI (PCI_COMMAND_RESERVED >> 8)
 
-<<<<<<< HEAD
+/* Size of the standard PCI config header */
+#define PCI_CONFIG_HEADER_SIZE 0x40
+/* Size of the standard PCI config space */
+#define PCI_CONFIG_SPACE_SIZE 0x100
+
 #define PCI_CAPABILITY_CONFIG_MAX_LENGTH 0x60
 #define PCI_CAPABILITY_CONFIG_DEFAULT_START_ADDR 0x40
 #define PCI_CAPABILITY_CONFIG_MSI_LENGTH 0x10
 #define PCI_CAPABILITY_CONFIG_MSIX_LENGTH 0x10
-=======
-/* Size of the standard PCI config header */
-#define PCI_CONFIG_HEADER_SIZE 0x40
-/* Size of the standard PCI config space */
-#define PCI_CONFIG_SPACE_SIZE 0x100
->>>>>>> b7ee1603
 
 struct PCIDevice {
     DeviceState qdev;
