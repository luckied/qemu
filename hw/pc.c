/*
 * QEMU PC System Emulator
 *
 * Copyright (c) 2003-2004 Fabrice Bellard
 *
 * Permission is hereby granted, free of charge, to any person obtaining a copy
 * of this software and associated documentation files (the "Software"), to deal
 * in the Software without restriction, including without limitation the rights
 * to use, copy, modify, merge, publish, distribute, sublicense, and/or sell
 * copies of the Software, and to permit persons to whom the Software is
 * furnished to do so, subject to the following conditions:
 *
 * The above copyright notice and this permission notice shall be included in
 * all copies or substantial portions of the Software.
 *
 * THE SOFTWARE IS PROVIDED "AS IS", WITHOUT WARRANTY OF ANY KIND, EXPRESS OR
 * IMPLIED, INCLUDING BUT NOT LIMITED TO THE WARRANTIES OF MERCHANTABILITY,
 * FITNESS FOR A PARTICULAR PURPOSE AND NONINFRINGEMENT. IN NO EVENT SHALL
 * THE AUTHORS OR COPYRIGHT HOLDERS BE LIABLE FOR ANY CLAIM, DAMAGES OR OTHER
 * LIABILITY, WHETHER IN AN ACTION OF CONTRACT, TORT OR OTHERWISE, ARISING FROM,
 * OUT OF OR IN CONNECTION WITH THE SOFTWARE OR THE USE OR OTHER DEALINGS IN
 * THE SOFTWARE.
 */
#include "hw.h"
#include "pc.h"
#include "apic.h"
#include "fdc.h"
#include "ide.h"
#include "pci.h"
#include "vmware_vga.h"
#include "monitor.h"
#include "fw_cfg.h"
#include "hpet_emul.h"
#include "smbios.h"
#include "loader.h"
#include "elf.h"
#include "multiboot.h"
#include "mc146818rtc.h"
#include "msi.h"
#include "sysbus.h"
#include "sysemu.h"
#include "kvm.h"
#include "blockdev.h"
#include "ui/qemu-spice.h"
#include "memory.h"
#include "exec-memory.h"

/* output Bochs bios info messages */
//#define DEBUG_BIOS

/* debug PC/ISA interrupts */
//#define DEBUG_IRQ

#ifdef DEBUG_IRQ
#define DPRINTF(fmt, ...)                                       \
    do { printf("CPUIRQ: " fmt , ## __VA_ARGS__); } while (0)
#else
#define DPRINTF(fmt, ...)
#endif

#define BIOS_FILENAME "bios.bin"
#define VAPIC_FILENAME "vapic.bin"

#define PC_MAX_BIOS_SIZE (4 * 1024 * 1024)

/* Leave a chunk of memory at the top of RAM for the BIOS ACPI tables.  */
#define ACPI_DATA_SIZE       0x10000
#define BIOS_CFG_IOPORT 0x510
#define FW_CFG_ACPI_TABLES (FW_CFG_ARCH_LOCAL + 0)
#define FW_CFG_SMBIOS_ENTRIES (FW_CFG_ARCH_LOCAL + 1)
#define FW_CFG_IRQ0_OVERRIDE (FW_CFG_ARCH_LOCAL + 2)
#define FW_CFG_E820_TABLE (FW_CFG_ARCH_LOCAL + 3)
#define FW_CFG_HPET (FW_CFG_ARCH_LOCAL + 4)

#define MSI_ADDR_BASE 0xfee00000

#define E820_NR_ENTRIES		16

struct e820_entry {
    uint64_t address;
    uint64_t length;
    uint32_t type;
} QEMU_PACKED __attribute((__aligned__(4)));

struct e820_table {
    uint32_t count;
    struct e820_entry entry[E820_NR_ENTRIES];
} QEMU_PACKED __attribute((__aligned__(4)));

static struct e820_table e820_table;
struct hpet_fw_config hpet_cfg = {.count = UINT8_MAX};

void gsi_handler(void *opaque, int n, int level)
{
    GSIState *s = opaque;

    DPRINTF("pc: %s GSI %d\n", level ? "raising" : "lowering", n);
    if (n < ISA_NUM_IRQS) {
        qemu_set_irq(s->i8259_irq[n], level);
    }
    qemu_set_irq(s->ioapic_irq[n], level);
}

static void ioport80_write(void *opaque, uint32_t addr, uint32_t data)
{
}

/* MSDOS compatibility mode FPU exception support */
static qemu_irq ferr_irq;

void pc_register_ferr_irq(qemu_irq irq)
{
    ferr_irq = irq;
}

/* XXX: add IGNNE support */
void cpu_set_ferr(CPUX86State *s)
{
    qemu_irq_raise(ferr_irq);
}

static void ioportF0_write(void *opaque, uint32_t addr, uint32_t data)
{
    qemu_irq_lower(ferr_irq);
}

/* TSC handling */
uint64_t cpu_get_tsc(CPUX86State *env)
{
    return cpu_get_ticks();
}

/* SMM support */

static cpu_set_smm_t smm_set;
static void *smm_arg;

void cpu_smm_register(cpu_set_smm_t callback, void *arg)
{
    assert(smm_set == NULL);
    assert(smm_arg == NULL);
    smm_set = callback;
    smm_arg = arg;
}

void cpu_smm_update(CPUState *env)
{
    if (smm_set && smm_arg && env == first_cpu)
        smm_set(!!(env->hflags & HF_SMM_MASK), smm_arg);
}


/* IRQ handling */
int cpu_get_pic_interrupt(CPUState *env)
{
    int intno;

    intno = apic_get_interrupt(env->apic_state);
    if (intno >= 0) {
        return intno;
    }
    /* read the irq from the PIC */
    if (!apic_accept_pic_intr(env->apic_state)) {
        return -1;
    }

    intno = pic_read_irq(isa_pic);
    return intno;
}

static void pic_irq_request(void *opaque, int irq, int level)
{
    CPUState *env = first_cpu;

    DPRINTF("pic_irqs: %s irq %d\n", level? "raise" : "lower", irq);
    if (env->apic_state) {
        while (env) {
            if (apic_accept_pic_intr(env->apic_state)) {
                apic_deliver_pic_intr(env->apic_state, level);
            }
            env = env->next_cpu;
        }
    } else {
        if (level)
            cpu_interrupt(env, CPU_INTERRUPT_HARD);
        else
            cpu_reset_interrupt(env, CPU_INTERRUPT_HARD);
    }
}

/* PC cmos mappings */

#define REG_EQUIPMENT_BYTE          0x14

static int cmos_get_fd_drive_type(FDriveType fd0)
{
    int val;

    switch (fd0) {
    case FDRIVE_DRV_144:
        /* 1.44 Mb 3"5 drive */
        val = 4;
        break;
    case FDRIVE_DRV_288:
        /* 2.88 Mb 3"5 drive */
        val = 5;
        break;
    case FDRIVE_DRV_120:
        /* 1.2 Mb 5"5 drive */
        val = 2;
        break;
    case FDRIVE_DRV_NONE:
    default:
        val = 0;
        break;
    }
    return val;
}

static void cmos_init_hd(int type_ofs, int info_ofs, BlockDriverState *hd,
                         ISADevice *s)
{
    int cylinders, heads, sectors;
    bdrv_get_geometry_hint(hd, &cylinders, &heads, &sectors);
    rtc_set_memory(s, type_ofs, 47);
    rtc_set_memory(s, info_ofs, cylinders);
    rtc_set_memory(s, info_ofs + 1, cylinders >> 8);
    rtc_set_memory(s, info_ofs + 2, heads);
    rtc_set_memory(s, info_ofs + 3, 0xff);
    rtc_set_memory(s, info_ofs + 4, 0xff);
    rtc_set_memory(s, info_ofs + 5, 0xc0 | ((heads > 8) << 3));
    rtc_set_memory(s, info_ofs + 6, cylinders);
    rtc_set_memory(s, info_ofs + 7, cylinders >> 8);
    rtc_set_memory(s, info_ofs + 8, sectors);
}

/* convert boot_device letter to something recognizable by the bios */
static int boot_device2nibble(char boot_device)
{
    switch(boot_device) {
    case 'a':
    case 'b':
        return 0x01; /* floppy boot */
    case 'c':
        return 0x02; /* hard drive boot */
    case 'd':
        return 0x03; /* CD-ROM boot */
    case 'n':
        return 0x04; /* Network boot */
    }
    return 0;
}

static int set_boot_dev(ISADevice *s, const char *boot_device, int fd_bootchk)
{
#define PC_MAX_BOOT_DEVICES 3
    int nbds, bds[3] = { 0, };
    int i;

    nbds = strlen(boot_device);
    if (nbds > PC_MAX_BOOT_DEVICES) {
        error_report("Too many boot devices for PC");
        return(1);
    }
    for (i = 0; i < nbds; i++) {
        bds[i] = boot_device2nibble(boot_device[i]);
        if (bds[i] == 0) {
            error_report("Invalid boot device for PC: '%c'",
                         boot_device[i]);
            return(1);
        }
    }
    rtc_set_memory(s, 0x3d, (bds[1] << 4) | bds[0]);
    rtc_set_memory(s, 0x38, (bds[2] << 4) | (fd_bootchk ? 0x0 : 0x1));
    return(0);
}

static int pc_boot_set(void *opaque, const char *boot_device)
{
    return set_boot_dev(opaque, boot_device, 0);
}

typedef struct pc_cmos_init_late_arg {
    ISADevice *rtc_state;
    BusState *idebus0, *idebus1;
} pc_cmos_init_late_arg;

static void pc_cmos_init_late(void *opaque)
{
    pc_cmos_init_late_arg *arg = opaque;
    ISADevice *s = arg->rtc_state;
    int val;
    BlockDriverState *hd_table[4];
    int i;

    ide_get_bs(hd_table, arg->idebus0);
    ide_get_bs(hd_table + 2, arg->idebus1);

    rtc_set_memory(s, 0x12, (hd_table[0] ? 0xf0 : 0) | (hd_table[1] ? 0x0f : 0));
    if (hd_table[0])
        cmos_init_hd(0x19, 0x1b, hd_table[0], s);
    if (hd_table[1])
        cmos_init_hd(0x1a, 0x24, hd_table[1], s);

    val = 0;
    for (i = 0; i < 4; i++) {
        if (hd_table[i]) {
            int cylinders, heads, sectors, translation;
            /* NOTE: bdrv_get_geometry_hint() returns the physical
                geometry.  It is always such that: 1 <= sects <= 63, 1
                <= heads <= 16, 1 <= cylinders <= 16383. The BIOS
                geometry can be different if a translation is done. */
            translation = bdrv_get_translation_hint(hd_table[i]);
            if (translation == BIOS_ATA_TRANSLATION_AUTO) {
                bdrv_get_geometry_hint(hd_table[i], &cylinders, &heads, &sectors);
                if (cylinders <= 1024 && heads <= 16 && sectors <= 63) {
                    /* No translation. */
                    translation = 0;
                } else {
                    /* LBA translation. */
                    translation = 1;
                }
            } else {
                translation--;
            }
            val |= translation << (i * 2);
        }
    }
    rtc_set_memory(s, 0x39, val);

    qemu_unregister_reset(pc_cmos_init_late, opaque);
}

void pc_cmos_init(ram_addr_t ram_size, ram_addr_t above_4g_mem_size,
                  const char *boot_device,
                  ISADevice *floppy, BusState *idebus0, BusState *idebus1,
                  ISADevice *s)
{
    int val, nb, nb_heads, max_track, last_sect, i;
    FDriveType fd_type[2] = { FDRIVE_DRV_NONE, FDRIVE_DRV_NONE };
    BlockDriverState *fd[MAX_FD];
    static pc_cmos_init_late_arg arg;

    /* various important CMOS locations needed by PC/Bochs bios */

    /* memory size */
    val = 640; /* base memory in K */
    rtc_set_memory(s, 0x15, val);
    rtc_set_memory(s, 0x16, val >> 8);

    val = (ram_size / 1024) - 1024;
    if (val > 65535)
        val = 65535;
    rtc_set_memory(s, 0x17, val);
    rtc_set_memory(s, 0x18, val >> 8);
    rtc_set_memory(s, 0x30, val);
    rtc_set_memory(s, 0x31, val >> 8);

    if (above_4g_mem_size) {
        rtc_set_memory(s, 0x5b, (unsigned int)above_4g_mem_size >> 16);
        rtc_set_memory(s, 0x5c, (unsigned int)above_4g_mem_size >> 24);
        rtc_set_memory(s, 0x5d, (uint64_t)above_4g_mem_size >> 32);
    }

    if (ram_size > (16 * 1024 * 1024))
        val = (ram_size / 65536) - ((16 * 1024 * 1024) / 65536);
    else
        val = 0;
    if (val > 65535)
        val = 65535;
    rtc_set_memory(s, 0x34, val);
    rtc_set_memory(s, 0x35, val >> 8);

    /* set the number of CPU */
    rtc_set_memory(s, 0x5f, smp_cpus - 1);

    /* set boot devices, and disable floppy signature check if requested */
    if (set_boot_dev(s, boot_device, fd_bootchk)) {
        exit(1);
    }

    /* floppy type */
    if (floppy) {
        fdc_get_bs(fd, floppy);
        for (i = 0; i < 2; i++) {
            if (fd[i] && bdrv_is_inserted(fd[i])) {
                bdrv_get_floppy_geometry_hint(fd[i], &nb_heads, &max_track,
                                              &last_sect, FDRIVE_DRV_NONE,
                                              &fd_type[i]);
            }
        }
    }
    val = (cmos_get_fd_drive_type(fd_type[0]) << 4) |
        cmos_get_fd_drive_type(fd_type[1]);
    rtc_set_memory(s, 0x10, val);

    val = 0;
    nb = 0;
    if (fd_type[0] < FDRIVE_DRV_NONE) {
        nb++;
    }
    if (fd_type[1] < FDRIVE_DRV_NONE) {
        nb++;
    }
    switch (nb) {
    case 0:
        break;
    case 1:
        val |= 0x01; /* 1 drive, ready for boot */
        break;
    case 2:
        val |= 0x41; /* 2 drives, ready for boot */
        break;
    }
    val |= 0x02; /* FPU is there */
    val |= 0x04; /* PS/2 mouse installed */
    rtc_set_memory(s, REG_EQUIPMENT_BYTE, val);

    /* hard drives */
    arg.rtc_state = s;
    arg.idebus0 = idebus0;
    arg.idebus1 = idebus1;
    qemu_register_reset(pc_cmos_init_late, &arg);
}

/* port 92 stuff: could be split off */
typedef struct Port92State {
    ISADevice dev;
    MemoryRegion io;
    uint8_t outport;
    qemu_irq *a20_out;
} Port92State;

static void port92_write(void *opaque, uint32_t addr, uint32_t val)
{
    Port92State *s = opaque;

    DPRINTF("port92: write 0x%02x\n", val);
    s->outport = val;
    qemu_set_irq(*s->a20_out, (val >> 1) & 1);
    if (val & 1) {
        qemu_system_reset_request();
    }
}

static uint32_t port92_read(void *opaque, uint32_t addr)
{
    Port92State *s = opaque;
    uint32_t ret;

    ret = s->outport;
    DPRINTF("port92: read 0x%02x\n", ret);
    return ret;
}

static void port92_init(ISADevice *dev, qemu_irq *a20_out)
{
    Port92State *s = DO_UPCAST(Port92State, dev, dev);

    s->a20_out = a20_out;
}

static const VMStateDescription vmstate_port92_isa = {
    .name = "port92",
    .version_id = 1,
    .minimum_version_id = 1,
    .minimum_version_id_old = 1,
    .fields      = (VMStateField []) {
        VMSTATE_UINT8(outport, Port92State),
        VMSTATE_END_OF_LIST()
    }
};

static void port92_reset(DeviceState *d)
{
    Port92State *s = container_of(d, Port92State, dev.qdev);

    s->outport &= ~1;
}

static const MemoryRegionPortio port92_portio[] = {
    { 0, 1, 1, .read = port92_read, .write = port92_write },
    PORTIO_END_OF_LIST(),
};

static const MemoryRegionOps port92_ops = {
    .old_portio = port92_portio
};

static int port92_initfn(ISADevice *dev)
{
    Port92State *s = DO_UPCAST(Port92State, dev, dev);

    memory_region_init_io(&s->io, &port92_ops, s, "port92", 1);
    isa_register_ioport(dev, &s->io, 0x92);

    s->outport = 0;
    return 0;
}

static void port92_class_initfn(ObjectClass *klass, void *data)
{
    DeviceClass *dc = DEVICE_CLASS(klass);
    ISADeviceClass *ic = ISA_DEVICE_CLASS(klass);
    ic->init = port92_initfn;
    dc->no_user = 1;
    dc->reset = port92_reset;
    dc->vmsd = &vmstate_port92_isa;
}

static TypeInfo port92_info = {
    .name          = "port92",
    .parent        = TYPE_ISA_DEVICE,
    .instance_size = sizeof(Port92State),
    .class_init    = port92_class_initfn,
};

static void port92_register_types(void)
{
    type_register_static(&port92_info);
}

type_init(port92_register_types)

static void handle_a20_line_change(void *opaque, int irq, int level)
{
    CPUState *cpu = opaque;

    /* XXX: send to all CPUs ? */
    /* XXX: add logic to handle multiple A20 line sources */
    cpu_x86_set_a20(cpu, level);
}

/***********************************************************/
/* Bochs BIOS debug ports */

static void bochs_bios_write(void *opaque, uint32_t addr, uint32_t val)
{
    static const char shutdown_str[8] = "Shutdown";
    static int shutdown_index = 0;

    switch(addr) {
        /* Bochs BIOS messages */
    case 0x400:
    case 0x401:
        /* used to be panic, now unused */
        break;
    case 0x402:
    case 0x403:
#ifdef DEBUG_BIOS
        fprintf(stderr, "%c", val);
#endif
        break;
    case 0x8900:
        /* same as Bochs power off */
        if (val == shutdown_str[shutdown_index]) {
            shutdown_index++;
            if (shutdown_index == 8) {
                shutdown_index = 0;
                qemu_system_shutdown_request();
            }
        } else {
            shutdown_index = 0;
        }
        break;

        /* LGPL'ed VGA BIOS messages */
    case 0x501:
    case 0x502:
        exit((val << 1) | 1);
    case 0x500:
    case 0x503:
#ifdef DEBUG_BIOS
        fprintf(stderr, "%c", val);
#endif
        break;
    }
}

int e820_add_entry(uint64_t address, uint64_t length, uint32_t type)
{
    int index = le32_to_cpu(e820_table.count);
    struct e820_entry *entry;

    if (index >= E820_NR_ENTRIES)
        return -EBUSY;
    entry = &e820_table.entry[index++];

    entry->address = cpu_to_le64(address);
    entry->length = cpu_to_le64(length);
    entry->type = cpu_to_le32(type);

    e820_table.count = cpu_to_le32(index);
    return index;
}

static void *bochs_bios_init(void)
{
    void *fw_cfg;
    uint8_t *smbios_table;
    size_t smbios_len;
    uint64_t *numa_fw_cfg;
    int i, j;

    register_ioport_write(0x400, 1, 2, bochs_bios_write, NULL);
    register_ioport_write(0x401, 1, 2, bochs_bios_write, NULL);
    register_ioport_write(0x402, 1, 1, bochs_bios_write, NULL);
    register_ioport_write(0x403, 1, 1, bochs_bios_write, NULL);
    register_ioport_write(0x8900, 1, 1, bochs_bios_write, NULL);

    register_ioport_write(0x501, 1, 1, bochs_bios_write, NULL);
    register_ioport_write(0x501, 1, 2, bochs_bios_write, NULL);
    register_ioport_write(0x502, 1, 2, bochs_bios_write, NULL);
    register_ioport_write(0x500, 1, 1, bochs_bios_write, NULL);
    register_ioport_write(0x503, 1, 1, bochs_bios_write, NULL);

    fw_cfg = fw_cfg_init(BIOS_CFG_IOPORT, BIOS_CFG_IOPORT + 1, 0, 0);

    fw_cfg_add_i32(fw_cfg, FW_CFG_ID, 1);
    fw_cfg_add_i64(fw_cfg, FW_CFG_RAM_SIZE, (uint64_t)ram_size);
    fw_cfg_add_bytes(fw_cfg, FW_CFG_ACPI_TABLES, (uint8_t *)acpi_tables,
                     acpi_tables_len);
    fw_cfg_add_i32(fw_cfg, FW_CFG_IRQ0_OVERRIDE, kvm_allows_irq0_override());

    smbios_table = smbios_get_table(&smbios_len);
    if (smbios_table)
        fw_cfg_add_bytes(fw_cfg, FW_CFG_SMBIOS_ENTRIES,
                         smbios_table, smbios_len);
    fw_cfg_add_bytes(fw_cfg, FW_CFG_E820_TABLE, (uint8_t *)&e820_table,
                     sizeof(struct e820_table));

    fw_cfg_add_bytes(fw_cfg, FW_CFG_HPET, (uint8_t *)&hpet_cfg,
                     sizeof(struct hpet_fw_config));
    /* allocate memory for the NUMA channel: one (64bit) word for the number
     * of nodes, one word for each VCPU->node and one word for each node to
     * hold the amount of memory.
     */
    numa_fw_cfg = g_malloc0((1 + max_cpus + nb_numa_nodes) * 8);
    numa_fw_cfg[0] = cpu_to_le64(nb_numa_nodes);
    for (i = 0; i < max_cpus; i++) {
        for (j = 0; j < nb_numa_nodes; j++) {
            if (node_cpumask[j] & (1 << i)) {
                numa_fw_cfg[i + 1] = cpu_to_le64(j);
                break;
            }
        }
    }
    for (i = 0; i < nb_numa_nodes; i++) {
        numa_fw_cfg[max_cpus + 1 + i] = cpu_to_le64(node_mem[i]);
    }
    fw_cfg_add_bytes(fw_cfg, FW_CFG_NUMA, (uint8_t *)numa_fw_cfg,
                     (1 + max_cpus + nb_numa_nodes) * 8);

    return fw_cfg;
}

static long get_file_size(FILE *f)
{
    long where, size;

    /* XXX: on Unix systems, using fstat() probably makes more sense */

    where = ftell(f);
    fseek(f, 0, SEEK_END);
    size = ftell(f);
    fseek(f, where, SEEK_SET);

    return size;
}

static void load_linux(void *fw_cfg,
                       const char *kernel_filename,
		       const char *initrd_filename,
		       const char *kernel_cmdline,
                       target_phys_addr_t max_ram_size)
{
    uint16_t protocol;
    int setup_size, kernel_size, initrd_size = 0, cmdline_size;
    uint32_t initrd_max;
    uint8_t header[8192], *setup, *kernel, *initrd_data;
    target_phys_addr_t real_addr, prot_addr, cmdline_addr, initrd_addr = 0;
    FILE *f;
    char *vmode;

    /* Align to 16 bytes as a paranoia measure */
    cmdline_size = (strlen(kernel_cmdline)+16) & ~15;

    /* load the kernel header */
    f = fopen(kernel_filename, "rb");
    if (!f || !(kernel_size = get_file_size(f)) ||
	fread(header, 1, MIN(ARRAY_SIZE(header), kernel_size), f) !=
	MIN(ARRAY_SIZE(header), kernel_size)) {
	fprintf(stderr, "qemu: could not load kernel '%s': %s\n",
		kernel_filename, strerror(errno));
	exit(1);
    }

    /* kernel protocol version */
#if 0
    fprintf(stderr, "header magic: %#x\n", ldl_p(header+0x202));
#endif
    if (ldl_p(header+0x202) == 0x53726448)
	protocol = lduw_p(header+0x206);
    else {
	/* This looks like a multiboot kernel. If it is, let's stop
	   treating it like a Linux kernel. */
        if (load_multiboot(fw_cfg, f, kernel_filename, initrd_filename,
                           kernel_cmdline, kernel_size, header))
            return;
	protocol = 0;
    }

    if (protocol < 0x200 || !(header[0x211] & 0x01)) {
	/* Low kernel */
	real_addr    = 0x90000;
	cmdline_addr = 0x9a000 - cmdline_size;
	prot_addr    = 0x10000;
    } else if (protocol < 0x202) {
	/* High but ancient kernel */
	real_addr    = 0x90000;
	cmdline_addr = 0x9a000 - cmdline_size;
	prot_addr    = 0x100000;
    } else {
	/* High and recent kernel */
	real_addr    = 0x10000;
	cmdline_addr = 0x20000;
	prot_addr    = 0x100000;
    }

#if 0
    fprintf(stderr,
	    "qemu: real_addr     = 0x" TARGET_FMT_plx "\n"
	    "qemu: cmdline_addr  = 0x" TARGET_FMT_plx "\n"
	    "qemu: prot_addr     = 0x" TARGET_FMT_plx "\n",
	    real_addr,
	    cmdline_addr,
	    prot_addr);
#endif

    /* highest address for loading the initrd */
    if (protocol >= 0x203)
	initrd_max = ldl_p(header+0x22c);
    else
	initrd_max = 0x37ffffff;

    if (initrd_max >= max_ram_size-ACPI_DATA_SIZE)
    	initrd_max = max_ram_size-ACPI_DATA_SIZE-1;

    fw_cfg_add_i32(fw_cfg, FW_CFG_CMDLINE_ADDR, cmdline_addr);
    fw_cfg_add_i32(fw_cfg, FW_CFG_CMDLINE_SIZE, strlen(kernel_cmdline)+1);
    fw_cfg_add_bytes(fw_cfg, FW_CFG_CMDLINE_DATA,
                     (uint8_t*)strdup(kernel_cmdline),
                     strlen(kernel_cmdline)+1);

    if (protocol >= 0x202) {
	stl_p(header+0x228, cmdline_addr);
    } else {
	stw_p(header+0x20, 0xA33F);
	stw_p(header+0x22, cmdline_addr-real_addr);
    }

    /* handle vga= parameter */
    vmode = strstr(kernel_cmdline, "vga=");
    if (vmode) {
        unsigned int video_mode;
        /* skip "vga=" */
        vmode += 4;
        if (!strncmp(vmode, "normal", 6)) {
            video_mode = 0xffff;
        } else if (!strncmp(vmode, "ext", 3)) {
            video_mode = 0xfffe;
        } else if (!strncmp(vmode, "ask", 3)) {
            video_mode = 0xfffd;
        } else {
            video_mode = strtol(vmode, NULL, 0);
        }
        stw_p(header+0x1fa, video_mode);
    }

    /* loader type */
    /* High nybble = B reserved for Qemu; low nybble is revision number.
       If this code is substantially changed, you may want to consider
       incrementing the revision. */
    if (protocol >= 0x200)
	header[0x210] = 0xB0;

    /* heap */
    if (protocol >= 0x201) {
	header[0x211] |= 0x80;	/* CAN_USE_HEAP */
	stw_p(header+0x224, cmdline_addr-real_addr-0x200);
    }

    /* load initrd */
    if (initrd_filename) {
	if (protocol < 0x200) {
	    fprintf(stderr, "qemu: linux kernel too old to load a ram disk\n");
	    exit(1);
	}

	initrd_size = get_image_size(initrd_filename);
        if (initrd_size < 0) {
            fprintf(stderr, "qemu: error reading initrd %s\n",
                    initrd_filename);
            exit(1);
        }

        initrd_addr = (initrd_max-initrd_size) & ~4095;

        initrd_data = g_malloc(initrd_size);
        load_image(initrd_filename, initrd_data);

        fw_cfg_add_i32(fw_cfg, FW_CFG_INITRD_ADDR, initrd_addr);
        fw_cfg_add_i32(fw_cfg, FW_CFG_INITRD_SIZE, initrd_size);
        fw_cfg_add_bytes(fw_cfg, FW_CFG_INITRD_DATA, initrd_data, initrd_size);

	stl_p(header+0x218, initrd_addr);
	stl_p(header+0x21c, initrd_size);
    }

    /* load kernel and setup */
    setup_size = header[0x1f1];
    if (setup_size == 0)
	setup_size = 4;
    setup_size = (setup_size+1)*512;
    kernel_size -= setup_size;

    setup  = g_malloc(setup_size);
    kernel = g_malloc(kernel_size);
    fseek(f, 0, SEEK_SET);
    if (fread(setup, 1, setup_size, f) != setup_size) {
        fprintf(stderr, "fread() failed\n");
        exit(1);
    }
    if (fread(kernel, 1, kernel_size, f) != kernel_size) {
        fprintf(stderr, "fread() failed\n");
        exit(1);
    }
    fclose(f);
    memcpy(setup, header, MIN(sizeof(header), setup_size));

    fw_cfg_add_i32(fw_cfg, FW_CFG_KERNEL_ADDR, prot_addr);
    fw_cfg_add_i32(fw_cfg, FW_CFG_KERNEL_SIZE, kernel_size);
    fw_cfg_add_bytes(fw_cfg, FW_CFG_KERNEL_DATA, kernel, kernel_size);

    fw_cfg_add_i32(fw_cfg, FW_CFG_SETUP_ADDR, real_addr);
    fw_cfg_add_i32(fw_cfg, FW_CFG_SETUP_SIZE, setup_size);
    fw_cfg_add_bytes(fw_cfg, FW_CFG_SETUP_DATA, setup, setup_size);

    option_rom[nb_option_roms].name = "linuxboot.bin";
    option_rom[nb_option_roms].bootindex = 0;
    nb_option_roms++;
}

#define NE2000_NB_MAX 6

static const int ne2000_io[NE2000_NB_MAX] = { 0x300, 0x320, 0x340, 0x360,
                                              0x280, 0x380 };
static const int ne2000_irq[NE2000_NB_MAX] = { 9, 10, 11, 3, 4, 5 };

static const int parallel_io[MAX_PARALLEL_PORTS] = { 0x378, 0x278, 0x3bc };
static const int parallel_irq[MAX_PARALLEL_PORTS] = { 7, 7, 7 };

void pc_init_ne2k_isa(ISABus *bus, NICInfo *nd)
{
    static int nb_ne2k = 0;

    if (nb_ne2k == NE2000_NB_MAX)
        return;
    isa_ne2000_init(bus, ne2000_io[nb_ne2k],
                    ne2000_irq[nb_ne2k], nd);
    nb_ne2k++;
}

int cpu_is_bsp(CPUState *env)
{
    /* We hard-wire the BSP to the first CPU. */
    return env->cpu_index == 0;
}

DeviceState *cpu_get_current_apic(void)
{
    if (cpu_single_env) {
        return cpu_single_env->apic_state;
    } else {
        return NULL;
    }
}

static DeviceState *apic_init(void *env, uint8_t apic_id)
{
    DeviceState *dev;
    static int apic_mapped;

<<<<<<< HEAD
#ifdef UNUSED_UPSTREAM_KVM
    if (kvm_enabled() && kvm_irqchip_in_kernel()) {
=======
    if (kvm_irqchip_in_kernel()) {
>>>>>>> 3d4b2649
        dev = qdev_create(NULL, "kvm-apic");
    } else
#endif
    {
        dev = qdev_create(NULL, "apic");
    }
    qdev_prop_set_uint8(dev, "id", apic_id);
    qdev_prop_set_ptr(dev, "cpu_env", env);
    qdev_init_nofail(dev);

    /* XXX: mapping more APICs at the same memory location */
    if (apic_mapped == 0) {
        /* NOTE: the APIC is directly connected to the CPU - it is not
           on the global memory bus. */
        /* XXX: what if the base changes? */
        sysbus_mmio_map(sysbus_from_qdev(dev), 0, MSI_ADDR_BASE);
        apic_mapped = 1;
    }

#ifdef UNUSED_UPSTREAM_KVM
    /* KVM does not support MSI yet. */
    if (!kvm_irqchip_in_kernel()) {
        msi_supported = true;
    }
#else
     msi_supported = true;
#endif

    return dev;
}

/* set CMOS shutdown status register (index 0xF) as S3_resume(0xFE)
   BIOS will read it and start S3 resume at POST Entry */
void pc_cmos_set_s3_resume(void *opaque, int irq, int level)
{
    ISADevice *s = opaque;

    if (level) {
        rtc_set_memory(s, 0xF, 0xFE);
    }
}

void pc_acpi_smi_interrupt(void *opaque, int irq, int level)
{
    CPUState *s = opaque;

    if (level) {
        cpu_interrupt(s, CPU_INTERRUPT_SMI);
    }
}

static void pc_cpu_reset(void *opaque)
{
    CPUState *env = opaque;

    cpu_reset(env);
    env->halted = !cpu_is_bsp(env);
}

CPUState *pc_new_cpu(const char *cpu_model)
{
    CPUState *env;

    if (cpu_model == NULL) {
#ifdef TARGET_X86_64
        cpu_model = "qemu64";
#else
        cpu_model = "qemu32";
#endif
    }

    env = cpu_init(cpu_model);
    if (!env) {
        fprintf(stderr, "Unable to find x86 CPU definition\n");
        exit(1);
    }
    if ((env->cpuid_features & CPUID_APIC) || smp_cpus > 1) {
        env->apic_state = apic_init(env, env->cpuid_apic_id);
    }
    qemu_register_reset(pc_cpu_reset, env);
    pc_cpu_reset(env);
    return env;
}

void pc_cpus_init(const char *cpu_model)
{
    int i;

    /* init CPUs */
    for(i = 0; i < smp_cpus; i++) {
        pc_new_cpu(cpu_model);
    }
}

void pc_memory_init(MemoryRegion *system_memory,
                    const char *kernel_filename,
                    const char *kernel_cmdline,
                    const char *initrd_filename,
                    ram_addr_t below_4g_mem_size,
                    ram_addr_t above_4g_mem_size,
                    MemoryRegion *rom_memory,
                    MemoryRegion **ram_memory)
{
    char *filename;
    int ret, linux_boot, i;
    MemoryRegion *ram, *bios, *isa_bios, *option_rom_mr;
    MemoryRegion *ram_below_4g, *ram_above_4g;
    int bios_size, isa_bios_size;
    void *fw_cfg;

    linux_boot = (kernel_filename != NULL);

    /* Allocate RAM.  We allocate it as a single memory region and use
     * aliases to address portions of it, mostly for backwards compatibility
     * with older qemus that used qemu_ram_alloc().
     */
    ram = g_malloc(sizeof(*ram));
    memory_region_init_ram(ram, "pc.ram",
                           below_4g_mem_size + above_4g_mem_size);
    vmstate_register_ram_global(ram);
    *ram_memory = ram;
    ram_below_4g = g_malloc(sizeof(*ram_below_4g));
    memory_region_init_alias(ram_below_4g, "ram-below-4g", ram,
                             0, below_4g_mem_size);
    memory_region_add_subregion(system_memory, 0, ram_below_4g);
    if (above_4g_mem_size > 0) {
        ram_above_4g = g_malloc(sizeof(*ram_above_4g));
        memory_region_init_alias(ram_above_4g, "ram-above-4g", ram,
                                 below_4g_mem_size, above_4g_mem_size);
        memory_region_add_subregion(system_memory, 0x100000000ULL,
                                    ram_above_4g);
    }

    /* BIOS load */
    if (bios_name == NULL)
        bios_name = BIOS_FILENAME;
    filename = qemu_find_file(QEMU_FILE_TYPE_BIOS, bios_name);
    if (filename) {
        bios_size = get_image_size(filename);
    } else {
        bios_size = -1;
    }
    if (bios_size <= 0 ||
        (bios_size % 65536) != 0) {
        goto bios_error;
    }
    bios = g_malloc(sizeof(*bios));
    memory_region_init_ram(bios, "pc.bios", bios_size);
    vmstate_register_ram_global(bios);
    memory_region_set_readonly(bios, true);
    ret = rom_add_file_fixed(bios_name, (uint32_t)(-bios_size), -1);
    if (ret != 0) {
    bios_error:
        fprintf(stderr, "qemu: could not load PC BIOS '%s'\n", bios_name);
        exit(1);
    }
    if (filename) {
        g_free(filename);
    }
    /* map the last 128KB of the BIOS in ISA space */
    isa_bios_size = bios_size;
    if (isa_bios_size > (128 * 1024))
        isa_bios_size = 128 * 1024;
    isa_bios = g_malloc(sizeof(*isa_bios));
    memory_region_init_alias(isa_bios, "isa-bios", bios,
                             bios_size - isa_bios_size, isa_bios_size);
    memory_region_add_subregion_overlap(rom_memory,
                                        0x100000 - isa_bios_size,
                                        isa_bios,
                                        1);
    memory_region_set_readonly(isa_bios, true);

    option_rom_mr = g_malloc(sizeof(*option_rom_mr));
    memory_region_init_ram(option_rom_mr, "pc.rom", PC_ROM_SIZE);
    vmstate_register_ram_global(option_rom_mr);
    memory_region_add_subregion_overlap(rom_memory,
                                        PC_ROM_MIN_VGA,
                                        option_rom_mr,
                                        1);

    /* map all the bios at the top of memory */
    memory_region_add_subregion(rom_memory,
                                (uint32_t)(-bios_size),
                                bios);

    option_rom[nb_option_roms].name = g_strdup(VAPIC_FILENAME);
    option_rom[nb_option_roms].bootindex = -1;
    nb_option_roms++;

    fw_cfg = bochs_bios_init();
    rom_set_fw(fw_cfg);

    if (linux_boot) {
        load_linux(fw_cfg, kernel_filename, initrd_filename, kernel_cmdline, below_4g_mem_size);
    }

    for (i = 0; i < nb_option_roms; i++) {
        rom_add_option(option_rom[i].name, option_rom[i].bootindex);
    }
}

qemu_irq *pc_allocate_cpu_irq(void)
{
    return qemu_allocate_irqs(pic_irq_request, NULL, 1);
}

DeviceState *pc_vga_init(ISABus *isa_bus, PCIBus *pci_bus)
{
    DeviceState *dev = NULL;

    if (cirrus_vga_enabled) {
        if (pci_bus) {
            dev = pci_cirrus_vga_init(pci_bus);
        } else {
            dev = &isa_create_simple(isa_bus, "isa-cirrus-vga")->qdev;
        }
    } else if (vmsvga_enabled) {
        if (pci_bus) {
            dev = pci_vmsvga_init(pci_bus);
        } else {
            fprintf(stderr, "%s: vmware_vga: no PCI bus\n", __FUNCTION__);
        }
#ifdef CONFIG_SPICE
    } else if (qxl_enabled) {
        if (pci_bus) {
            dev = &pci_create_simple(pci_bus, -1, "qxl-vga")->qdev;
        } else {
            fprintf(stderr, "%s: qxl: no PCI bus\n", __FUNCTION__);
        }
#endif
    } else if (std_vga_enabled) {
        if (pci_bus) {
            dev = pci_vga_init(pci_bus);
        } else {
            dev = isa_vga_init(isa_bus);
        }
    }

    return dev;
}

static void cpu_request_exit(void *opaque, int irq, int level)
{
    CPUState *env = cpu_single_env;

    if (env && level) {
        cpu_exit(env);
    }
}

void pc_basic_device_init(ISABus *isa_bus, qemu_irq *gsi,
                          ISADevice **rtc_state,
                          ISADevice **floppy,
                          bool no_vmport)
{
    int i;
    DriveInfo *fd[MAX_FD];
    qemu_irq rtc_irq = NULL;
    qemu_irq *a20_line;
    ISADevice *i8042, *port92, *vmmouse, *pit;
    qemu_irq *cpu_exit_irq;

    register_ioport_write(0x80, 1, 1, ioport80_write, NULL);

    register_ioport_write(0xf0, 1, 1, ioportF0_write, NULL);

    if (!no_hpet) {
        DeviceState *hpet = sysbus_try_create_simple("hpet", HPET_BASE, NULL);

        if (hpet) {
            for (i = 0; i < GSI_NUM_PINS; i++) {
                sysbus_connect_irq(sysbus_from_qdev(hpet), i, gsi[i]);
            }
            rtc_irq = qdev_get_gpio_in(hpet, 0);
        }
    }
    *rtc_state = rtc_init(isa_bus, 2000, rtc_irq);

    qemu_register_boot_set(pc_boot_set, *rtc_state);

    pit = pit_init(isa_bus, 0x40, 0);
    pcspk_init(pit);

    for(i = 0; i < MAX_SERIAL_PORTS; i++) {
        if (serial_hds[i]) {
            serial_isa_init(isa_bus, i, serial_hds[i]);
        }
    }

    for(i = 0; i < MAX_PARALLEL_PORTS; i++) {
        if (parallel_hds[i]) {
            parallel_init(isa_bus, i, parallel_hds[i]);
        }
    }

    a20_line = qemu_allocate_irqs(handle_a20_line_change, first_cpu, 2);
    i8042 = isa_create_simple(isa_bus, "i8042");
    i8042_setup_a20_line(i8042, &a20_line[0]);
    if (!no_vmport) {
        vmport_init(isa_bus);
        vmmouse = isa_try_create(isa_bus, "vmmouse");
    } else {
        vmmouse = NULL;
    }
    if (vmmouse) {
        qdev_prop_set_ptr(&vmmouse->qdev, "ps2_mouse", i8042);
        qdev_init_nofail(&vmmouse->qdev);
    }
    port92 = isa_create_simple(isa_bus, "port92");
    port92_init(port92, &a20_line[1]);

    cpu_exit_irq = qemu_allocate_irqs(cpu_request_exit, NULL, 1);
    DMA_init(0, cpu_exit_irq);

    for(i = 0; i < MAX_FD; i++) {
        fd[i] = drive_get(IF_FLOPPY, 0, i);
    }
    *floppy = fdctrl_init_isa(isa_bus, fd);
}

void pc_pci_device_init(PCIBus *pci_bus)
{
    int max_bus;
    int bus;

    max_bus = drive_get_max_bus(IF_SCSI);
    for (bus = 0; bus <= max_bus; bus++) {
        pci_create_simple(pci_bus, -1, "lsi53c895a");
    }
}<|MERGE_RESOLUTION|>--- conflicted
+++ resolved
@@ -891,12 +891,8 @@
     DeviceState *dev;
     static int apic_mapped;
 
-<<<<<<< HEAD
 #ifdef UNUSED_UPSTREAM_KVM
-    if (kvm_enabled() && kvm_irqchip_in_kernel()) {
-=======
     if (kvm_irqchip_in_kernel()) {
->>>>>>> 3d4b2649
         dev = qdev_create(NULL, "kvm-apic");
     } else
 #endif
