#!/bin/sh
#
# qemu configure script (c) 2003 Fabrice Bellard
#
# set temporary file name
if test ! -z "$TMPDIR" ; then
    TMPDIR1="${TMPDIR}"
elif test ! -z "$TEMPDIR" ; then
    TMPDIR1="${TEMPDIR}"
else
    TMPDIR1="/tmp"
fi

TMPC="${TMPDIR1}/qemu-conf-${RANDOM}-$$-${RANDOM}.c"
TMPO="${TMPDIR1}/qemu-conf-${RANDOM}-$$-${RANDOM}.o"
TMPE="${TMPDIR1}/qemu-conf-${RANDOM}-$$-${RANDOM}.exe"

# NB: do not call "exit" in the trap handler; this is buggy with some shells;
# see <1285349658-3122-1-git-send-email-loic.minier@linaro.org>
trap "rm -f $TMPC $TMPO $TMPE" EXIT INT QUIT TERM
rm -f config.log

compile_object() {
  echo $cc $QEMU_CFLAGS -c -o $TMPO $TMPC >> config.log
  $cc $QEMU_CFLAGS -c -o $TMPO $TMPC >> config.log 2>&1
}

compile_prog() {
  local_cflags="$1"
  local_ldflags="$2"
  echo $cc $QEMU_CFLAGS $local_cflags -o $TMPE $TMPC $LDFLAGS $local_ldflags >> config.log
  $cc $QEMU_CFLAGS $local_cflags -o $TMPE $TMPC $LDFLAGS $local_ldflags >> config.log 2>&1
}

# check whether a command is available to this shell (may be either an
# executable or a builtin)
has() {
    type "$1" >/dev/null 2>&1
}

# search for an executable in PATH
path_of() {
    local_command="$1"
    local_ifs="$IFS"
    local_dir=""

    # pathname has a dir component?
    if [ "${local_command#*/}" != "$local_command" ]; then
        if [ -x "$local_command" ] && [ ! -d "$local_command" ]; then
            echo "$local_command"
            return 0
        fi
    fi
    if [ -z "$local_command" ]; then
        return 1
    fi

    IFS=:
    for local_dir in $PATH; do
        if [ -x "$local_dir/$local_command" ] && [ ! -d "$local_dir/$local_command" ]; then
            echo "$local_dir/$local_command"
            IFS="${local_ifs:-$(printf ' \t\n')}"
            return 0
        fi
    done
    # not found
    IFS="${local_ifs:-$(printf ' \t\n')}"
    return 1
}

# default parameters
cpu=""
interp_prefix="/usr/gnemul/qemu-%M"
static="no"
sparc_cpu=""
cross_prefix=""
audio_drv_list=""
audio_card_list="ac97 es1370 sb16 hda"
audio_possible_cards="ac97 es1370 sb16 cs4231a adlib gus hda"
block_drv_whitelist=""
host_cc="gcc"
helper_cflags=""
libs_softmmu=""
libs_tools=""
audio_pt_int=""
audio_win_int=""
cc_i386=i386-pc-linux-gnu-gcc

target_list="x86_64-softmmu"

kvm_version() {
    local fname="$(dirname "$0")/KVM_VERSION"

    if test -f "$fname"; then
        cat "$fname"
    else
        echo "qemu-kvm-devel"
    fi
}

# Default value for a variable defining feature "foo".
#  * foo="no"  feature will only be used if --enable-foo arg is given
#  * foo=""    feature will be searched for, and if found, will be used
#              unless --disable-foo is given
#  * foo="yes" this value will only be set by --enable-foo flag.
#              feature will searched for,
#              if not found, configure exits with error
#
# Always add --enable-foo and --disable-foo command line args.
# Distributions want to ensure that several features are compiled in, and it
# is impossible without a --enable-foo that exits if a feature is not found.

bluez=""
brlapi=""
curl=""
curses=""
docs=""
fdt=""
kvm=""
kvm_para=""
nptl=""
sdl=""
sparse="no"
uuid=""
vde=""
vnc_tls=""
vnc_sasl=""
vnc_jpeg=""
vnc_png=""
vnc_thread="no"
xen=""
linux_aio=""
attr=""
vhost_net=""
xfs=""

gprof="no"
debug_tcg="no"
debug_mon="no"
debug="no"
strip_opt="yes"
bigendian="no"
mingw32="no"
EXESUF=""
prefix="/usr/local"
mandir="\${prefix}/share/man"
datadir="\${prefix}/share/qemu"
docdir="\${prefix}/share/doc/qemu"
bindir="\${prefix}/bin"
sysconfdir="\${prefix}/etc"
confsuffix="/qemu"
slirp="yes"
fmod_lib=""
fmod_inc=""
oss_lib=""
bsd="no"
linux="no"
solaris="no"
profiler="no"
cocoa="no"
softmmu="yes"
linux_user="no"
darwin_user="no"
bsd_user="no"
guest_base=""
uname_release=""
io_thread="no"
mixemu="no"
kvm_cap_pit=""
kvm_cap_device_assignment=""
kerneldir=""
aix="no"
blobs="yes"
pkgversion=" ($(kvm_version))"
cpu_emulation="yes"
check_utests="no"
user_pie="no"
zero_malloc=""
trace_backend="nop"
trace_file="trace"
spice=""
rbd=""

# parse CC options first
for opt do
  optarg=`expr "x$opt" : 'x[^=]*=\(.*\)'`
  case "$opt" in
  --cross-prefix=*) cross_prefix="$optarg"
  ;;
  --cc=*) CC="$optarg"
  ;;
  --cpu=*) cpu="$optarg"
  ;;
  --extra-cflags=*) QEMU_CFLAGS="$optarg $QEMU_CFLAGS"
  ;;
  --extra-ldflags=*) LDFLAGS="$optarg $LDFLAGS"
  ;;
  --sparc_cpu=*)
    sparc_cpu="$optarg"
    case $sparc_cpu in
    v7|v8|v8plus|v8plusa)
      cpu="sparc"
    ;;
    v9)
      cpu="sparc64"
    ;;
    *)
      echo "undefined SPARC architecture. Exiting";
      exit 1
    ;;
    esac
  ;;
  esac
done
# OS specific
# Using uname is really, really broken.  Once we have the right set of checks
# we can eliminate it's usage altogether

cc="${cross_prefix}${CC-gcc}"
ar="${cross_prefix}${AR-ar}"
objcopy="${cross_prefix}${OBJCOPY-objcopy}"
ld="${cross_prefix}${LD-ld}"
strip="${cross_prefix}${STRIP-strip}"
windres="${cross_prefix}${WINDRES-windres}"
pkg_config="${cross_prefix}${PKG_CONFIG-pkg-config}"

# default flags for all hosts
QEMU_CFLAGS="-fno-strict-aliasing $QEMU_CFLAGS"
CFLAGS="-g $CFLAGS"
QEMU_CFLAGS="-Wall -Wundef -Wendif-labels -Wwrite-strings -Wmissing-prototypes $QEMU_CFLAGS"
QEMU_CFLAGS="-Wstrict-prototypes -Wredundant-decls $QEMU_CFLAGS"
QEMU_CFLAGS="-D_GNU_SOURCE -D_FILE_OFFSET_BITS=64 -D_LARGEFILE_SOURCE $QEMU_CFLAGS"
QEMU_CFLAGS="-D_FORTIFY_SOURCE=2 $QEMU_CFLAGS"
QEMU_INCLUDES="-I. -I\$(SRC_PATH)"
LDFLAGS="-g $LDFLAGS"

check_define() {
cat > $TMPC <<EOF
#if !defined($1)
#error Not defined
#endif
int main(void) { return 0; }
EOF
  compile_object
}

if test ! -z "$cpu" ; then
  # command line argument
  :
elif check_define __i386__ ; then
  cpu="i386"
elif check_define __x86_64__ ; then
  cpu="x86_64"
elif check_define __sparc__ ; then
  # We can't check for 64 bit (when gcc is biarch) or V8PLUSA
  # They must be specified using --sparc_cpu
  if check_define __arch64__ ; then
    cpu="sparc64"
  else
    cpu="sparc"
  fi
elif check_define _ARCH_PPC ; then
  if check_define _ARCH_PPC64 ; then
    cpu="ppc64"
  else
    cpu="ppc"
  fi
elif check_define __mips__ ; then
  cpu="mips"
elif check_define __ia64__ ; then
  cpu="ia64"
elif check_define __s390__ ; then
  if check_define __s390x__ ; then
    cpu="s390x"
  else
    cpu="s390"
  fi
else
  cpu=`uname -m`
fi

case "$cpu" in
  alpha|cris|ia64|m68k|microblaze|ppc|ppc64|sparc64)
    cpu="$cpu"
  ;;
  i386|i486|i586|i686|i86pc|BePC)
    cpu="i386"
  ;;
  x86_64|amd64)
    cpu="x86_64"
  ;;
  armv*b)
    cpu="armv4b"
  ;;
  armv*l)
    cpu="armv4l"
  ;;
  parisc|parisc64)
    cpu="hppa"
  ;;
  mips*)
    cpu="mips"
  ;;
  s390)
    cpu="s390"
  ;;
  s390x)
    cpu="s390x"
  ;;
  sparc|sun4[cdmuv])
    cpu="sparc"
  ;;
  *)
    echo "Unsupported CPU = $cpu"
    exit 1
  ;;
esac

# OS specific
if check_define __linux__ ; then
  targetos="Linux"
elif check_define _WIN32 ; then
  targetos='MINGW32'
elif check_define __OpenBSD__ ; then
  targetos='OpenBSD'
elif check_define __sun__ ; then
  targetos='SunOS'
elif check_define __HAIKU__ ; then
  targetos='Haiku'
else
  targetos=`uname -s`
fi

case $targetos in
CYGWIN*)
  mingw32="yes"
  QEMU_CFLAGS="-mno-cygwin $QEMU_CFLAGS"
  audio_possible_drivers="winwave sdl"
  audio_drv_list="winwave"
;;
MINGW32*)
  mingw32="yes"
  audio_possible_drivers="winwave dsound sdl fmod"
  audio_drv_list="winwave"
;;
GNU/kFreeBSD)
  bsd="yes"
  audio_drv_list="oss"
  audio_possible_drivers="oss sdl esd pa"
;;
FreeBSD)
  bsd="yes"
  make="${MAKE-gmake}"
  audio_drv_list="oss"
  audio_possible_drivers="oss sdl esd pa"
  # needed for kinfo_getvmmap(3) in libutil.h
  LIBS="-lutil $LIBS"
;;
DragonFly)
  bsd="yes"
  make="${MAKE-gmake}"
  audio_drv_list="oss"
  audio_possible_drivers="oss sdl esd pa"
;;
NetBSD)
  bsd="yes"
  make="${MAKE-gmake}"
  audio_drv_list="oss"
  audio_possible_drivers="oss sdl esd"
  oss_lib="-lossaudio"
;;
OpenBSD)
  bsd="yes"
  make="${MAKE-gmake}"
  audio_drv_list="oss"
  audio_possible_drivers="oss sdl esd"
  oss_lib="-lossaudio"
;;
Darwin)
  bsd="yes"
  darwin="yes"
  # on Leopard most of the system is 32-bit, so we have to ask the kernel it if we can
  # run 64-bit userspace code
  if [ "$cpu" = "i386" ] ; then
    is_x86_64=`sysctl -n hw.optional.x86_64`
    [ "$is_x86_64" = "1" ] && cpu=x86_64
  fi
  if [ "$cpu" = "x86_64" ] ; then
    QEMU_CFLAGS="-arch x86_64 $QEMU_CFLAGS"
    LDFLAGS="-arch x86_64 $LDFLAGS"
  else
    QEMU_CFLAGS="-mdynamic-no-pic $QEMU_CFLAGS"
  fi
  darwin_user="yes"
  cocoa="yes"
  audio_drv_list="coreaudio"
  audio_possible_drivers="coreaudio sdl fmod"
  LDFLAGS="-framework CoreFoundation -framework IOKit $LDFLAGS"
  libs_softmmu="-F/System/Library/Frameworks -framework Cocoa -framework IOKit $libs_softmmu"
;;
SunOS)
  solaris="yes"
  make="${MAKE-gmake}"
  install="${INSTALL-ginstall}"
  ld="gld"
  needs_libsunmath="no"
  solarisrev=`uname -r | cut -f2 -d.`
  # have to select again, because `uname -m` returns i86pc
  # even on an x86_64 box.
  solariscpu=`isainfo -k`
  if test "${solariscpu}" = "amd64" ; then
    cpu="x86_64"
  fi
  if [ "$cpu" = "i386" -o "$cpu" = "x86_64" ] ; then
    if test "$solarisrev" -le 9 ; then
      if test -f /opt/SUNWspro/prod/lib/libsunmath.so.1; then
        needs_libsunmath="yes"
        QEMU_CFLAGS="-I/opt/SUNWspro/prod/include/cc $QEMU_CFLAGS"
        LDFLAGS="-L/opt/SUNWspro/prod/lib -R/opt/SUNWspro/prod/lib $LDFLAGS"
        LIBS="-lsunmath $LIBS"
      else
        echo "QEMU will not link correctly on Solaris 8/X86 or 9/x86 without"
        echo "libsunmath from the Sun Studio compilers tools, due to a lack of"
        echo "C99 math features in libm.so in Solaris 8/x86 and Solaris 9/x86"
        echo "Studio 11 can be downloaded from www.sun.com."
        exit 1
      fi
    fi
  fi
  if test -f /usr/include/sys/soundcard.h ; then
    audio_drv_list="oss"
  fi
  audio_possible_drivers="oss sdl"
# needed for CMSG_ macros in sys/socket.h
  QEMU_CFLAGS="-D_XOPEN_SOURCE=600 $QEMU_CFLAGS"
# needed for TIOCWIN* defines in termios.h
  QEMU_CFLAGS="-D__EXTENSIONS__ $QEMU_CFLAGS"
  QEMU_CFLAGS="-std=gnu99 $QEMU_CFLAGS"
  LIBS="-lsocket -lnsl -lresolv $LIBS"
;;
AIX)
  aix="yes"
  make="${MAKE-gmake}"
;;
Haiku)
  haiku="yes"
  QEMU_CFLAGS="-DB_USE_POSITIVE_POSIX_ERRORS $QEMU_CFLAGS"
  LIBS="-lposix_error_mapper -lnetwork $LIBS"
;;
*)
  audio_drv_list="oss"
  audio_possible_drivers="oss alsa sdl esd pa"
  linux="yes"
  linux_user="yes"
  usb="linux"
  if [ "$cpu" = "i386" -o "$cpu" = "x86_64" ] ; then
    audio_possible_drivers="$audio_possible_drivers fmod"
  fi
  if [ "$cpu" = "ia64" ] ; then
     xen="no"
     target_list="ia64-softmmu"
     cpu_emulation="no"
     gdbstub="no"
     slirp="no"
  fi
;;
esac

if [ "$bsd" = "yes" ] ; then
  if [ "$darwin" != "yes" ] ; then
    usb="bsd"
  fi
  bsd_user="yes"
fi

: ${make=${MAKE-make}}
: ${install=${INSTALL-install}}

if test "$mingw32" = "yes" ; then
  EXESUF=".exe"
  QEMU_CFLAGS="-DWIN32_LEAN_AND_MEAN -DWINVER=0x501 $QEMU_CFLAGS"
  # enable C99/POSIX format strings (needs mingw32-runtime 3.15 or later)
  QEMU_CFLAGS="-D__USE_MINGW_ANSI_STDIO=1 $QEMU_CFLAGS"
  LIBS="-lwinmm -lws2_32 -liphlpapi $LIBS"
  prefix="c:/Program Files/Qemu"
  mandir="\${prefix}"
  datadir="\${prefix}"
  docdir="\${prefix}"
  bindir="\${prefix}"
  sysconfdir="\${prefix}"
  confsuffix=""
fi

# find source path
source_path=`dirname "$0"`
source_path_used="no"
workdir=`pwd`
if [ -z "$source_path" ]; then
    source_path=$workdir
else
    source_path=`cd "$source_path"; pwd`
fi
[ -f "$workdir/vl.c" ] || source_path_used="yes"

werror=""

for opt do
  optarg=`expr "x$opt" : 'x[^=]*=\(.*\)'`
  case "$opt" in
  --help|-h) show_help=yes
  ;;
  --prefix=*) prefix="$optarg"
  ;;
  --interp-prefix=*) interp_prefix="$optarg"
  ;;
  --source-path=*) source_path="$optarg"
  source_path_used="yes"
  ;;
  --cross-prefix=*)
  ;;
  --cc=*)
  ;;
  --host-cc=*) host_cc="$optarg"
  ;;
  --make=*) make="$optarg"
  ;;
  --install=*) install="$optarg"
  ;;
  --extra-cflags=*)
  ;;
  --extra-ldflags=*)
  ;;
  --cpu=*)
  ;;
  --target-list=*) target_list="$optarg"
  ;;
  --trace-backend=*) trace_backend="$optarg"
  ;;
  --trace-file=*) trace_file="$optarg"
  ;;
  --enable-gprof) gprof="yes"
  ;;
  --static)
    static="yes"
    LDFLAGS="-static $LDFLAGS"
  ;;
  --mandir=*) mandir="$optarg"
  ;;
  --bindir=*) bindir="$optarg"
  ;;
  --datadir=*) datadir="$optarg"
  ;;
  --docdir=*) docdir="$optarg"
  ;;
  --sysconfdir=*) sysconfdir="$optarg"
  ;;
  --disable-sdl) sdl="no"
  ;;
  --enable-sdl) sdl="yes"
  ;;
  --fmod-lib=*) fmod_lib="$optarg"
  ;;
  --fmod-inc=*) fmod_inc="$optarg"
  ;;
  --oss-lib=*) oss_lib="$optarg"
  ;;
  --audio-card-list=*) audio_card_list=`echo "$optarg" | sed -e 's/,/ /g'`
  ;;
  --audio-drv-list=*) audio_drv_list="$optarg"
  ;;
  --block-drv-whitelist=*) block_drv_whitelist=`echo "$optarg" | sed -e 's/,/ /g'`
  ;;
  --enable-debug-tcg) debug_tcg="yes"
  ;;
  --disable-debug-tcg) debug_tcg="no"
  ;;
  --enable-debug-mon) debug_mon="yes"
  ;;
  --disable-debug-mon) debug_mon="no"
  ;;
  --enable-debug)
      # Enable debugging options that aren't excessively noisy
      debug_tcg="yes"
      debug_mon="yes"
      debug="yes"
      strip_opt="no"
  ;;
  --enable-sparse) sparse="yes"
  ;;
  --disable-sparse) sparse="no"
  ;;
  --disable-strip) strip_opt="no"
  ;;
  --disable-vnc-tls) vnc_tls="no"
  ;;
  --enable-vnc-tls) vnc_tls="yes"
  ;;
  --disable-vnc-sasl) vnc_sasl="no"
  ;;
  --enable-vnc-sasl) vnc_sasl="yes"
  ;;
  --disable-vnc-jpeg) vnc_jpeg="no"
  ;;
  --enable-vnc-jpeg) vnc_jpeg="yes"
  ;;
  --disable-vnc-png) vnc_png="no"
  ;;
  --enable-vnc-png) vnc_png="yes"
  ;;
  --disable-vnc-thread) vnc_thread="no"
  ;;
  --enable-vnc-thread) vnc_thread="yes"
  ;;
  --disable-slirp) slirp="no"
  ;;
  --disable-uuid) uuid="no"
  ;;
  --enable-uuid) uuid="yes"
  ;;
  --disable-vde) vde="no"
  ;;
  --enable-vde) vde="yes"
  ;;
  --disable-xen) xen="no"
  ;;
  --enable-xen) xen="yes"
  ;;
  --disable-brlapi) brlapi="no"
  ;;
  --enable-brlapi) brlapi="yes"
  ;;
  --disable-bluez) bluez="no"
  ;;
  --enable-bluez) bluez="yes"
  ;;
  --disable-kvm) kvm="no"
  ;;
  --enable-kvm) kvm="yes"
  ;;
  --disable-kvm-pit) kvm_cap_pit="no"
  ;;
  --enable-kvm-pit) kvm_cap_pit="yes"
  ;;
  --disable-kvm-device-assignment) kvm_cap_device_assignment="no"
  ;;
  --enable-kvm-device-assignment) kvm_cap_device_assignment="yes"
  ;;
  --disable-spice) spice="no"
  ;;
  --enable-spice) spice="yes"
  ;;
  --enable-profiler) profiler="yes"
  ;;
  --enable-cocoa)
      cocoa="yes" ;
      sdl="no" ;
      audio_drv_list="coreaudio `echo $audio_drv_list | sed s,coreaudio,,g`"
  ;;
  --disable-system) softmmu="no"
  ;;
  --enable-system) softmmu="yes"
  ;;
  --disable-user)
      linux_user="no" ;
      bsd_user="no" ;
      darwin_user="no"
  ;;
  --enable-user) ;;
  --disable-linux-user) linux_user="no"
  ;;
  --enable-linux-user) linux_user="yes"
  ;;
  --disable-darwin-user) darwin_user="no"
  ;;
  --enable-darwin-user) darwin_user="yes"
  ;;
  --disable-bsd-user) bsd_user="no"
  ;;
  --enable-bsd-user) bsd_user="yes"
  ;;
  --enable-guest-base) guest_base="yes"
  ;;
  --disable-guest-base) guest_base="no"
  ;;
  --enable-user-pie) user_pie="yes"
  ;;
  --disable-user-pie) user_pie="no"
  ;;
  --enable-uname-release=*) uname_release="$optarg"
  ;;
  --sparc_cpu=*)
  ;;
  --enable-werror) werror="yes"
  ;;
  --disable-werror) werror="no"
  ;;
  --disable-curses) curses="no"
  ;;
  --enable-curses) curses="yes"
  ;;
  --disable-curl) curl="no"
  ;;
  --enable-curl) curl="yes"
  ;;
  --disable-fdt) fdt="no"
  ;;
  --enable-fdt) fdt="yes"
  ;;
  --disable-check-utests) check_utests="no"
  ;;
  --enable-check-utests) check_utests="yes"
  ;;
  --disable-nptl) nptl="no"
  ;;
  --enable-nptl) nptl="yes"
  ;;
  --enable-mixemu) mixemu="yes"
  ;;
  --disable-linux-aio) linux_aio="no"
  ;;
  --enable-linux-aio) linux_aio="yes"
  ;;
  --disable-attr) attr="no"
  ;;
  --enable-attr) attr="yes"
  ;;
  --enable-io-thread) io_thread="yes"
  ;;
  --disable-blobs) blobs="no"
  ;;
  --kerneldir=*) kerneldir="$optarg"
  ;;
  --with-pkgversion=*) pkgversion=" ($optarg)"
  ;;
  --disable-docs) docs="no"
  ;;
  --enable-docs) docs="yes"
  ;;
  --disable-cpu-emulation) cpu_emulation="no"
  ;;
  --disable-vhost-net) vhost_net="no"
  ;;
  --enable-vhost-net) vhost_net="yes"
  ;;
  --*dir)
  ;;
  --disable-rbd) rbd="no"
  ;;
  --enable-rbd) rbd="yes"
  ;;
  *) echo "ERROR: unknown option $opt"; show_help="yes"
  ;;
  esac
done

#
# If cpu ~= sparc and  sparc_cpu hasn't been defined, plug in the right
# QEMU_CFLAGS/LDFLAGS (assume sparc_v8plus for 32-bit and sparc_v9 for 64-bit)
#
host_guest_base="no"
case "$cpu" in
    sparc) case $sparc_cpu in
           v7|v8)
             QEMU_CFLAGS="-mcpu=${sparc_cpu} -D__sparc_${sparc_cpu}__ $QEMU_CFLAGS"
           ;;
           v8plus|v8plusa)
             QEMU_CFLAGS="-mcpu=ultrasparc -D__sparc_${sparc_cpu}__ $QEMU_CFLAGS"
           ;;
           *) # sparc_cpu not defined in the command line
             QEMU_CFLAGS="-mcpu=ultrasparc -D__sparc_v8plus__ $QEMU_CFLAGS"
           esac
           LDFLAGS="-m32 $LDFLAGS"
           QEMU_CFLAGS="-m32 -ffixed-g2 -ffixed-g3 $QEMU_CFLAGS"
           if test "$solaris" = "no" ; then
             QEMU_CFLAGS="-ffixed-g1 -ffixed-g6 $QEMU_CFLAGS"
             helper_cflags="-ffixed-i0"
           fi
           ;;
    sparc64)
           QEMU_CFLAGS="-m64 -mcpu=ultrasparc -D__sparc_v9__ $QEMU_CFLAGS"
           LDFLAGS="-m64 $LDFLAGS"
           QEMU_CFLAGS="-ffixed-g5 -ffixed-g6 -ffixed-g7 $QEMU_CFLAGS"
           if test "$solaris" != "no" ; then
             QEMU_CFLAGS="-ffixed-g1 $QEMU_CFLAGS"
           fi
           ;;
    s390)
           QEMU_CFLAGS="-m31 -march=z990 $QEMU_CFLAGS"
           LDFLAGS="-m31 $LDFLAGS"
           host_guest_base="yes"
           ;;
    s390x)
           QEMU_CFLAGS="-m64 -march=z990 $QEMU_CFLAGS"
           LDFLAGS="-m64 $LDFLAGS"
           host_guest_base="yes"
           ;;
    i386)
           QEMU_CFLAGS="-m32 $QEMU_CFLAGS"
           LDFLAGS="-m32 $LDFLAGS"
           cc_i386='$(CC) -m32'
           helper_cflags="-fomit-frame-pointer"
           host_guest_base="yes"
           ;;
    x86_64)
           QEMU_CFLAGS="-m64 $QEMU_CFLAGS"
           LDFLAGS="-m64 $LDFLAGS"
           cc_i386='$(CC) -m32'
           host_guest_base="yes"
           ;;
    arm*)
           host_guest_base="yes"
           ;;
    ppc*)
           host_guest_base="yes"
           ;;
    mips*)
           host_guest_base="yes"
           ;;
    ia64*)
           host_guest_base="yes"
           ;;
    hppa*)
           host_guest_base="yes"
           ;;
esac

[ -z "$guest_base" ] && guest_base="$host_guest_base"

if test x"$show_help" = x"yes" ; then
cat << EOF

Usage: configure [options]
Options: [defaults in brackets after descriptions]

EOF
echo "Standard options:"
echo "  --help                   print this message"
echo "  --prefix=PREFIX          install in PREFIX [$prefix]"
echo "  --interp-prefix=PREFIX   where to find shared libraries, etc."
echo "                           use %M for cpu name [$interp_prefix]"
echo "  --target-list=LIST       set target list [$target_list]"
echo ""
echo "Advanced options (experts only):"
echo "  --source-path=PATH       path of source code [$source_path]"
echo "  --cross-prefix=PREFIX    use PREFIX for compile tools [$cross_prefix]"
echo "  --cc=CC                  use C compiler CC [$cc]"
echo "  --host-cc=CC             use C compiler CC [$host_cc] for code run at"
echo "                           build time"
echo "  --extra-cflags=CFLAGS    append extra C compiler flags QEMU_CFLAGS"
echo "  --extra-ldflags=LDFLAGS  append extra linker flags LDFLAGS"
echo "  --make=MAKE              use specified make [$make]"
echo "  --install=INSTALL        use specified install [$install]"
echo "  --static                 enable static build [$static]"
echo "  --mandir=PATH            install man pages in PATH"
echo "  --datadir=PATH           install firmware in PATH"
echo "  --docdir=PATH            install documentation in PATH"
echo "  --bindir=PATH            install binaries in PATH"
echo "  --sysconfdir=PATH        install config in PATH/qemu"
echo "  --enable-debug-tcg       enable TCG debugging"
echo "  --disable-debug-tcg      disable TCG debugging (default)"
echo "  --enable-debug           enable common debug build options"
echo "  --enable-sparse          enable sparse checker"
echo "  --disable-sparse         disable sparse checker (default)"
echo "  --disable-strip          disable stripping binaries"
echo "  --disable-werror         disable compilation abort on warning"
echo "  --disable-sdl            disable SDL"
echo "  --enable-sdl             enable SDL"
echo "  --enable-cocoa           enable COCOA (Mac OS X only)"
echo "  --audio-drv-list=LIST    set audio drivers list:"
echo "                           Available drivers: $audio_possible_drivers"
echo "  --audio-card-list=LIST   set list of emulated audio cards [$audio_card_list]"
echo "                           Available cards: $audio_possible_cards"
echo "  --block-drv-whitelist=L  set block driver whitelist"
echo "                           (affects only QEMU, not qemu-img)"
echo "  --enable-mixemu          enable mixer emulation"
echo "  --disable-xen            disable xen backend driver support"
echo "  --enable-xen             enable xen backend driver support"
echo "  --disable-brlapi         disable BrlAPI"
echo "  --enable-brlapi          enable BrlAPI"
echo "  --disable-vnc-tls        disable TLS encryption for VNC server"
echo "  --enable-vnc-tls         enable TLS encryption for VNC server"
echo "  --disable-vnc-sasl       disable SASL encryption for VNC server"
echo "  --enable-vnc-sasl        enable SASL encryption for VNC server"
echo "  --disable-vnc-jpeg       disable JPEG lossy compression for VNC server"
echo "  --enable-vnc-jpeg        enable JPEG lossy compression for VNC server"
echo "  --disable-vnc-png        disable PNG compression for VNC server (default)"
echo "  --enable-vnc-png         enable PNG compression for VNC server"
echo "  --disable-vnc-thread     disable threaded VNC server"
echo "  --enable-vnc-thread      enable threaded VNC server"
echo "  --disable-curses         disable curses output"
echo "  --enable-curses          enable curses output"
echo "  --disable-curl           disable curl connectivity"
echo "  --enable-curl            enable curl connectivity"
echo "  --disable-fdt            disable fdt device tree"
echo "  --enable-fdt             enable fdt device tree"
echo "  --disable-check-utests   disable check unit-tests"
echo "  --enable-check-utests    enable check unit-tests"
echo "  --disable-bluez          disable bluez stack connectivity"
echo "  --enable-bluez           enable bluez stack connectivity"
echo "  --disable-kvm            disable KVM acceleration support"
echo "  --enable-kvm             enable KVM acceleration support"
echo "  --disable-kvm-pit        disable KVM pit support"
echo "  --enable-kvm-pit         enable KVM pit support"
echo "  --disable-kvm-device-assignment  disable KVM device assignment support"
echo "  --enable-kvm-device-assignment   enable KVM device assignment support"
echo "  --disable-nptl           disable usermode NPTL support"
echo "  --enable-nptl            enable usermode NPTL support"
echo "  --enable-system          enable all system emulation targets"
echo "  --disable-system         disable all system emulation targets"
echo "  --enable-user            enable supported user emulation targets"
echo "  --disable-user           disable all user emulation targets"
echo "  --enable-linux-user      enable all linux usermode emulation targets"
echo "  --disable-linux-user     disable all linux usermode emulation targets"
echo "  --enable-darwin-user     enable all darwin usermode emulation targets"
echo "  --disable-darwin-user    disable all darwin usermode emulation targets"
echo "  --enable-bsd-user        enable all BSD usermode emulation targets"
echo "  --disable-bsd-user       disable all BSD usermode emulation targets"
echo "  --enable-guest-base      enable GUEST_BASE support for usermode"
echo "                           emulation targets"
echo "  --disable-guest-base     disable GUEST_BASE support"
echo "  --enable-user-pie        build usermode emulation targets as PIE"
echo "  --disable-user-pie       do not build usermode emulation targets as PIE"
echo "  --fmod-lib               path to FMOD library"
echo "  --fmod-inc               path to FMOD includes"
echo "  --oss-lib                path to OSS library"
echo "  --enable-uname-release=R Return R for uname -r in usermode emulation"
echo "  --sparc_cpu=V            Build qemu for Sparc architecture v7, v8, v8plus, v8plusa, v9"
echo "  --disable-uuid           disable uuid support"
echo "  --enable-uuid            enable uuid support"
echo "  --disable-vde            disable support for vde network"
echo "  --enable-vde             enable support for vde network"
echo "  --disable-linux-aio      disable Linux AIO support"
echo "  --enable-linux-aio       enable Linux AIO support"
echo "  --disable-attr           disables attr and xattr support"
echo "  --enable-attr            enable attr and xattr support"
echo "  --enable-io-thread       enable IO thread"
echo "  --disable-blobs          disable installing provided firmware blobs"
echo "  --kerneldir=PATH         look for kernel includes in PATH"
echo "  --disable-cpu-emulation  disables use of qemu cpu emulation code"
echo "  --enable-docs            enable documentation build"
echo "  --disable-docs           disable documentation build"
echo "  --disable-vhost-net      disable vhost-net acceleration support"
echo "  --enable-vhost-net       enable vhost-net acceleration support"
echo "  --trace-backend=B        Trace backend nop simple ust dtrace"
echo "  --trace-file=NAME        Full PATH,NAME of file to store traces"
echo "                           Default:trace-<pid>"
echo "  --disable-spice          disable spice"
echo "  --enable-spice           enable spice"
echo "  --enable-rbd             enable building the rados block device (rbd)"
echo ""
echo "NOTE: The object files are built at the place where configure is launched"
exit 1
fi

# check that the C compiler works.
cat > $TMPC <<EOF
int main(void) {}
EOF

if compile_object ; then
  : C compiler works ok
else
    echo "ERROR: \"$cc\" either does not exist or does not work"
    exit 1
fi

gcc_flags="-Wold-style-declaration -Wold-style-definition -Wtype-limits"
gcc_flags="-Wformat-security -Wformat-y2k -Winit-self -Wignored-qualifiers $gcc_flags"
gcc_flags="-Wmissing-include-dirs -Wempty-body -Wnested-externs $gcc_flags"
gcc_flags="-fstack-protector-all $gcc_flags"
cat > $TMPC << EOF
int main(void) { return 0; }
EOF
for flag in $gcc_flags; do
    if compile_prog "-Werror $QEMU_CFLAGS" "-Werror $flag" ; then
	QEMU_CFLAGS="$QEMU_CFLAGS $flag"
    fi
done

#
# Solaris specific configure tool chain decisions
#
if test "$solaris" = "yes" ; then
  if has $install; then
    :
  else
    echo "Solaris install program not found. Use --install=/usr/ucb/install or"
    echo "install fileutils from www.blastwave.org using pkg-get -i fileutils"
    echo "to get ginstall which is used by default (which lives in /opt/csw/bin)"
    exit 1
  fi
  if test "`path_of $install`" = "/usr/sbin/install" ; then
    echo "Error: Solaris /usr/sbin/install is not an appropriate install program."
    echo "try ginstall from the GNU fileutils available from www.blastwave.org"
    echo "using pkg-get -i fileutils, or use --install=/usr/ucb/install"
    exit 1
  fi
  if has ar; then
    :
  else
    echo "Error: No path includes ar"
    if test -f /usr/ccs/bin/ar ; then
      echo "Add /usr/ccs/bin to your path and rerun configure"
    fi
    exit 1
  fi
fi


if test -z "$target_list" ; then
# these targets are portable
    if [ "$softmmu" = "yes" ] ; then
        target_list="\
i386-softmmu \
x86_64-softmmu \
arm-softmmu \
cris-softmmu \
m68k-softmmu \
microblaze-softmmu \
mips-softmmu \
mipsel-softmmu \
mips64-softmmu \
mips64el-softmmu \
ppc-softmmu \
ppcemb-softmmu \
ppc64-softmmu \
sh4-softmmu \
sh4eb-softmmu \
sparc-softmmu \
sparc64-softmmu \
"
    fi
# the following are Linux specific
    if [ "$linux_user" = "yes" ] ; then
        target_list="${target_list}\
i386-linux-user \
x86_64-linux-user \
alpha-linux-user \
arm-linux-user \
armeb-linux-user \
cris-linux-user \
m68k-linux-user \
microblaze-linux-user \
mips-linux-user \
mipsel-linux-user \
ppc-linux-user \
ppc64-linux-user \
ppc64abi32-linux-user \
sh4-linux-user \
sh4eb-linux-user \
sparc-linux-user \
sparc64-linux-user \
sparc32plus-linux-user \
"
    fi
# the following are Darwin specific
    if [ "$darwin_user" = "yes" ] ; then
        target_list="$target_list i386-darwin-user ppc-darwin-user "
    fi
# the following are BSD specific
    if [ "$bsd_user" = "yes" ] ; then
        target_list="${target_list}\
i386-bsd-user \
x86_64-bsd-user \
sparc-bsd-user \
sparc64-bsd-user \
"
    fi
else
    target_list=`echo "$target_list" | sed -e 's/,/ /g'`
fi
if test -z "$target_list" ; then
    echo "No targets enabled"
    exit 1
fi
# see if system emulation was really requested
case " $target_list " in
  *"-softmmu "*) softmmu=yes
  ;;
  *) softmmu=no
  ;;
esac

feature_not_found() {
  feature=$1

  echo "ERROR"
  echo "ERROR: User requested feature $feature"
  echo "ERROR: configure was not able to find it"
  echo "ERROR"
  exit 1;
}

if test -z "$cross_prefix" ; then

# ---
# big/little endian test
cat > $TMPC << EOF
#include <inttypes.h>
int main(int argc, char ** argv){
        volatile uint32_t i=0x01234567;
        return (*((uint8_t*)(&i))) == 0x67;
}
EOF

if compile_prog "" "" ; then
$TMPE && bigendian="yes"
else
echo big/little test failed
fi

else

# if cross compiling, cannot launch a program, so make a static guess
case "$cpu" in
  armv4b|hppa|m68k|mips|mips64|ppc|ppc64|s390|s390x|sparc|sparc64)
    bigendian=yes
  ;;
esac

fi

# host long bits test, actually a pointer size test
cat > $TMPC << EOF
int sizeof_pointer_is_8[sizeof(void *) == 8 ? 1 : -1];
EOF
if compile_object; then
hostlongbits=64
else
hostlongbits=32
fi


##########################################
# NPTL probe

if test "$nptl" != "no" ; then
  cat > $TMPC <<EOF
#include <sched.h>
#include <linux/futex.h>
void foo()
{
#if !defined(CLONE_SETTLS) || !defined(FUTEX_WAIT)
#error bork
#endif
}
EOF

  if compile_object ; then
    nptl=yes
  else
    if test "$nptl" = "yes" ; then
      feature_not_found "nptl"
    fi
    nptl=no
  fi
fi

##########################################
# zlib check

cat > $TMPC << EOF
#include <zlib.h>
int main(void) { zlibVersion(); return 0; }
EOF
if compile_prog "" "-lz" ; then
    :
else
    echo
    echo "Error: zlib check failed"
    echo "Make sure to have the zlib libs and headers installed."
    echo
    exit 1
fi

##########################################
# xen probe

if test "$xen" != "no" ; then
  xen_libs="-lxenstore -lxenctrl -lxenguest"
  cat > $TMPC <<EOF
#include <xenctrl.h>
#include <xs.h>
int main(void) { xs_daemon_open(); xc_interface_open(); return 0; }
EOF
  if compile_prog "" "$xen_libs" ; then
    xen=yes
    libs_softmmu="$xen_libs $libs_softmmu"
  else
    if test "$xen" = "yes" ; then
      feature_not_found "xen"
    fi
    xen=no
  fi
fi

##########################################
# pkg-config probe

if ! has $pkg_config; then
  # likely not cross compiling, or hope for the best
  pkg_config=pkg-config
fi

##########################################
# Sparse probe
if test "$sparse" != "no" ; then
  if has cgcc; then
    sparse=yes
  else
    if test "$sparse" = "yes" ; then
      feature_not_found "sparse"
    fi
    sparse=no
  fi
fi

##########################################
# SDL probe

# Look for sdl configuration program (pkg-config or sdl-config).
# Prefer variant with cross prefix if cross compiling,
# and favour pkg-config with sdl over sdl-config.
if test -n "$cross_prefix" -a $pkg_config != pkg-config && \
     $pkg_config sdl --modversion >/dev/null 2>&1; then
  sdlconfig="$pkg_config sdl"
  _sdlversion=`$sdlconfig --modversion 2>/dev/null | sed 's/[^0-9]//g'`
elif test -n "$cross_prefix" && has ${cross_prefix}sdl-config; then
  sdlconfig="${cross_prefix}sdl-config"
  _sdlversion=`$sdlconfig --version | sed 's/[^0-9]//g'`
elif $pkg_config sdl --modversion >/dev/null 2>&1; then
  sdlconfig="$pkg_config sdl"
  _sdlversion=`$sdlconfig --modversion 2>/dev/null | sed 's/[^0-9]//g'`
elif has sdl-config; then
  sdlconfig='sdl-config'
  _sdlversion=`$sdlconfig --version | sed 's/[^0-9]//g'`
else
  if test "$sdl" = "yes" ; then
    feature_not_found "sdl"
  fi
  sdl=no
fi

sdl_too_old=no
if test "$sdl" != "no" ; then
  cat > $TMPC << EOF
#include <SDL.h>
#undef main /* We don't want SDL to override our main() */
int main( void ) { return SDL_Init (SDL_INIT_VIDEO); }
EOF
  sdl_cflags=`$sdlconfig --cflags 2> /dev/null`
  if test "$static" = "yes" ; then
    sdl_libs=`$sdlconfig --static-libs 2>/dev/null`
  else
    sdl_libs=`$sdlconfig --libs 2> /dev/null`
  fi
  if compile_prog "$sdl_cflags" "$sdl_libs" ; then
    if test "$_sdlversion" -lt 121 ; then
      sdl_too_old=yes
    else
      if test "$cocoa" = "no" ; then
        sdl=yes
      fi
    fi

    # static link with sdl ? (note: sdl.pc's --static --libs is broken)
    if test "$sdl" = "yes" -a "$static" = "yes" ; then
      if test $? = 0 && echo $sdl_libs | grep -- -laa > /dev/null; then
         sdl_libs="$sdl_libs `aalib-config --static-libs 2>/dev/null`"
         sdl_cflags="$sdl_cflags `aalib-config --cflags 2>/dev/null`"
      fi
      if compile_prog "$sdl_cflags" "$sdl_libs" ; then
	:
      else
        sdl=no
      fi
    fi # static link
  else # sdl not found
    if test "$sdl" = "yes" ; then
      feature_not_found "sdl"
    fi
    sdl=no
  fi # sdl compile test
fi

if test "$sdl" = "yes" ; then
  cat > $TMPC <<EOF
#include <SDL.h>
#if defined(SDL_VIDEO_DRIVER_X11)
#include <X11/XKBlib.h>
#else
#error No x11 support
#endif
int main(void) { return 0; }
EOF
  if compile_prog "$sdl_cflags" "$sdl_libs" ; then
    sdl_libs="$sdl_libs -lX11"
  fi
  if test "$mingw32" = "yes" ; then
    sdl_libs="`echo $sdl_libs | sed s/-mwindows//g` -mconsole"
  fi
  libs_softmmu="$sdl_libs $libs_softmmu"
fi

##########################################
# VNC TLS detection
if test "$vnc_tls" != "no" ; then
  cat > $TMPC <<EOF
#include <gnutls/gnutls.h>
int main(void) { gnutls_session_t s; gnutls_init(&s, GNUTLS_SERVER); return 0; }
EOF
  vnc_tls_cflags=`$pkg_config --cflags gnutls 2> /dev/null`
  vnc_tls_libs=`$pkg_config --libs gnutls 2> /dev/null`
  if compile_prog "$vnc_tls_cflags" "$vnc_tls_libs" ; then
    vnc_tls=yes
    libs_softmmu="$vnc_tls_libs $libs_softmmu"
  else
    if test "$vnc_tls" = "yes" ; then
      feature_not_found "vnc-tls"
    fi
    vnc_tls=no
  fi
fi

##########################################
# VNC SASL detection
if test "$vnc_sasl" != "no" ; then
  cat > $TMPC <<EOF
#include <sasl/sasl.h>
#include <stdio.h>
int main(void) { sasl_server_init(NULL, "qemu"); return 0; }
EOF
  # Assuming Cyrus-SASL installed in /usr prefix
  vnc_sasl_cflags=""
  vnc_sasl_libs="-lsasl2"
  if compile_prog "$vnc_sasl_cflags" "$vnc_sasl_libs" ; then
    vnc_sasl=yes
    libs_softmmu="$vnc_sasl_libs $libs_softmmu"
  else
    if test "$vnc_sasl" = "yes" ; then
      feature_not_found "vnc-sasl"
    fi
    vnc_sasl=no
  fi
fi

##########################################
# VNC JPEG detection
if test "$vnc_jpeg" != "no" ; then
cat > $TMPC <<EOF
#include <stdio.h>
#include <jpeglib.h>
int main(void) { struct jpeg_compress_struct s; jpeg_create_compress(&s); return 0; }
EOF
    vnc_jpeg_cflags=""
    vnc_jpeg_libs="-ljpeg"
  if compile_prog "$vnc_jpeg_cflags" "$vnc_jpeg_libs" ; then
    vnc_jpeg=yes
    libs_softmmu="$vnc_jpeg_libs $libs_softmmu"
  else
    if test "$vnc_jpeg" = "yes" ; then
      feature_not_found "vnc-jpeg"
    fi
    vnc_jpeg=no
  fi
fi

##########################################
# VNC PNG detection
if test "$vnc_png" != "no" ; then
cat > $TMPC <<EOF
//#include <stdio.h>
#include <png.h>
#include <stddef.h>
int main(void) {
    png_structp png_ptr;
    png_ptr = png_create_write_struct(PNG_LIBPNG_VER_STRING, NULL, NULL, NULL);
    return 0;
}
EOF
    vnc_png_cflags=""
    vnc_png_libs="-lpng"
  if compile_prog "$vnc_png_cflags" "$vnc_png_libs" ; then
    vnc_png=yes
    libs_softmmu="$vnc_png_libs $libs_softmmu"
  else
    if test "$vnc_png" = "yes" ; then
      feature_not_found "vnc-png"
    fi
    vnc_png=no
  fi
fi

##########################################
# fnmatch() probe, used for ACL routines
fnmatch="no"
cat > $TMPC << EOF
#include <fnmatch.h>
int main(void)
{
    fnmatch("foo", "foo", 0);
    return 0;
}
EOF
if compile_prog "" "" ; then
   fnmatch="yes"
fi

##########################################
# uuid_generate() probe, used for vdi block driver
if test "$uuid" != "no" ; then
  uuid_libs="-luuid"
  cat > $TMPC << EOF
#include <uuid/uuid.h>
int main(void)
{
    uuid_t my_uuid;
    uuid_generate(my_uuid);
    return 0;
}
EOF
  if compile_prog "" "$uuid_libs" ; then
    uuid="yes"
    libs_softmmu="$uuid_libs $libs_softmmu"
    libs_tools="$uuid_libs $libs_tools"
  else
    if test "$uuid" = "yes" ; then
      feature_not_found "uuid"
    fi
    uuid=no
  fi
fi

##########################################
# xfsctl() probe, used for raw-posix
if test "$xfs" != "no" ; then
  cat > $TMPC << EOF
#include <xfs/xfs.h>
int main(void)
{
    xfsctl(NULL, 0, 0, NULL);
    return 0;
}
EOF
  if compile_prog "" "" ; then
    xfs="yes"
  else
    if test "$xfs" = "yes" ; then
      feature_not_found "xfs"
    fi
    xfs=no
  fi
fi

##########################################
# vde libraries probe
if test "$vde" != "no" ; then
  vde_libs="-lvdeplug"
  cat > $TMPC << EOF
#include <libvdeplug.h>
int main(void)
{
    struct vde_open_args a = {0, 0, 0};
    vde_open("", "", &a);
    return 0;
}
EOF
  if compile_prog "" "$vde_libs" ; then
    vde=yes
    libs_softmmu="$vde_libs $libs_softmmu"
    libs_tools="$vde_libs $libs_tools"
  else
    if test "$vde" = "yes" ; then
      feature_not_found "vde"
    fi
    vde=no
  fi
fi

##########################################
# Sound support libraries probe

audio_drv_probe()
{
    drv=$1
    hdr=$2
    lib=$3
    exp=$4
    cfl=$5
        cat > $TMPC << EOF
#include <$hdr>
int main(void) { $exp }
EOF
    if compile_prog "$cfl" "$lib" ; then
        :
    else
        echo
        echo "Error: $drv check failed"
        echo "Make sure to have the $drv libs and headers installed."
        echo
        exit 1
    fi
}

audio_drv_list=`echo "$audio_drv_list" | sed -e 's/,/ /g'`
for drv in $audio_drv_list; do
    case $drv in
    alsa)
    audio_drv_probe $drv alsa/asoundlib.h -lasound \
        "snd_pcm_t **handle; return snd_pcm_close(*handle);"
    libs_softmmu="-lasound $libs_softmmu"
    ;;

    fmod)
    if test -z $fmod_lib || test -z $fmod_inc; then
        echo
        echo "Error: You must specify path to FMOD library and headers"
        echo "Example: --fmod-inc=/path/include/fmod --fmod-lib=/path/lib/libfmod-3.74.so"
        echo
        exit 1
    fi
    audio_drv_probe $drv fmod.h $fmod_lib "return FSOUND_GetVersion();" "-I $fmod_inc"
    libs_softmmu="$fmod_lib $libs_softmmu"
    ;;

    esd)
    audio_drv_probe $drv esd.h -lesd 'return esd_play_stream(0, 0, "", 0);'
    libs_softmmu="-lesd $libs_softmmu"
    audio_pt_int="yes"
    ;;

    pa)
    audio_drv_probe $drv pulse/simple.h "-lpulse-simple -lpulse" \
        "pa_simple *s = NULL; pa_simple_free(s); return 0;"
    libs_softmmu="-lpulse -lpulse-simple $libs_softmmu"
    audio_pt_int="yes"
    ;;

    coreaudio)
      libs_softmmu="-framework CoreAudio $libs_softmmu"
    ;;

    dsound)
      libs_softmmu="-lole32 -ldxguid $libs_softmmu"
      audio_win_int="yes"
    ;;

    oss)
      libs_softmmu="$oss_lib $libs_softmmu"
    ;;

    sdl|wav)
    # XXX: Probes for CoreAudio, DirectSound, SDL(?)
    ;;

    winwave)
      libs_softmmu="-lwinmm $libs_softmmu"
      audio_win_int="yes"
    ;;

    *)
    echo "$audio_possible_drivers" | grep -q "\<$drv\>" || {
        echo
        echo "Error: Unknown driver '$drv' selected"
        echo "Possible drivers are: $audio_possible_drivers"
        echo
        exit 1
    }
    ;;
    esac
done

##########################################
# BrlAPI probe

if test "$brlapi" != "no" ; then
  brlapi_libs="-lbrlapi"
  cat > $TMPC << EOF
#include <brlapi.h>
#include <stddef.h>
int main( void ) { return brlapi__openConnection (NULL, NULL, NULL); }
EOF
  if compile_prog "" "$brlapi_libs" ; then
    brlapi=yes
    libs_softmmu="$brlapi_libs $libs_softmmu"
  else
    if test "$brlapi" = "yes" ; then
      feature_not_found "brlapi"
    fi
    brlapi=no
  fi
fi

##########################################
# curses probe
curses_list="-lncurses -lcurses"

if test "$curses" != "no" ; then
  curses_found=no
  cat > $TMPC << EOF
#include <curses.h>
#ifdef __OpenBSD__
#define resize_term resizeterm
#endif
int main(void) { resize_term(0, 0); return curses_version(); }
EOF
  for curses_lib in $curses_list; do
    if compile_prog "" "$curses_lib" ; then
      curses_found=yes
      libs_softmmu="$curses_lib $libs_softmmu"
      break
    fi
  done
  if test "$curses_found" = "yes" ; then
    curses=yes
  else
    if test "$curses" = "yes" ; then
      feature_not_found "curses"
    fi
    curses=no
  fi
fi

##########################################
# curl probe

if $pkg_config libcurl --modversion >/dev/null 2>&1; then
  curlconfig="$pkg_config libcurl"
else
  curlconfig=curl-config
fi

if test "$curl" != "no" ; then
  cat > $TMPC << EOF
#include <curl/curl.h>
int main(void) { return curl_easy_init(); }
EOF
  curl_cflags=`$curlconfig --cflags 2>/dev/null`
  curl_libs=`$curlconfig --libs 2>/dev/null`
  if compile_prog "$curl_cflags" "$curl_libs" ; then
    curl=yes
    libs_tools="$curl_libs $libs_tools"
    libs_softmmu="$curl_libs $libs_softmmu"
  else
    if test "$curl" = "yes" ; then
      feature_not_found "curl"
    fi
    curl=no
  fi
fi # test "$curl"

##########################################
# check framework probe

if test "$check_utests" != "no" ; then
  cat > $TMPC << EOF
#include <check.h>
int main(void) { suite_create("qemu test"); return 0; }
EOF
  check_libs=`$pkg_config --libs check`
  if compile_prog "" $check_libs ; then
    check_utests=yes
    libs_tools="$check_libs $libs_tools"
  else
    if test "$check_utests" = "yes" ; then
      feature_not_found "check"
    fi
    check_utests=no
  fi
fi # test "$check_utests"

##########################################
# bluez support probe
if test "$bluez" != "no" ; then
  cat > $TMPC << EOF
#include <bluetooth/bluetooth.h>
int main(void) { return bt_error(0); }
EOF
  bluez_cflags=`$pkg_config --cflags bluez 2> /dev/null`
  bluez_libs=`$pkg_config --libs bluez 2> /dev/null`
  if compile_prog "$bluez_cflags" "$bluez_libs" ; then
    bluez=yes
    libs_softmmu="$bluez_libs $libs_softmmu"
  else
    if test "$bluez" = "yes" ; then
      feature_not_found "bluez"
    fi
    bluez="no"
  fi
fi

##########################################
# kvm probe
if test "$kvm" != "no" ; then
    cat > $TMPC <<EOF
#include <linux/kvm.h>
#if !defined(KVM_API_VERSION) || KVM_API_VERSION < 12 || KVM_API_VERSION > 12
#error Invalid KVM version
#endif
#if !defined(KVM_CAP_USER_MEMORY)
#error Missing KVM capability KVM_CAP_USER_MEMORY
#endif
#if !defined(KVM_CAP_SET_TSS_ADDR)
#error Missing KVM capability KVM_CAP_SET_TSS_ADDR
#endif
#if !defined(KVM_CAP_DESTROY_MEMORY_REGION_WORKS)
#error Missing KVM capability KVM_CAP_DESTROY_MEMORY_REGION_WORKS
#endif
int main(void) { return 0; }
EOF
  if test "$kerneldir" != "" ; then
      kvm_cflags=-I"$kerneldir"/include
      if test \( "$cpu" = "i386" -o "$cpu" = "x86_64" \) \
         -a -d "$kerneldir/arch/x86/include" ; then
            kvm_cflags="$kvm_cflags -I$kerneldir/arch/x86/include"
	elif test "$cpu" = "ppc" -a -d "$kerneldir/arch/powerpc/include" ; then
	    kvm_cflags="$kvm_cflags -I$kerneldir/arch/powerpc/include"
	elif test "$cpu" = "s390x" -a -d "$kerneldir/arch/s390/include" ; then
	    kvm_cflags="$kvm_cflags -I$kerneldir/arch/s390/include"
        elif test -d "$kerneldir/arch/$cpu/include" ; then
            kvm_cflags="$kvm_cflags -I$kerneldir/arch/$cpu/include"
      fi
  else
<<<<<<< HEAD
    kvm_cflags=`$pkgconfig --cflags kvm-kmod 2>/dev/null`
    if test "$kvm_cflags" = ""; then
      case "$cpu" in
      i386 | x86_64)
        kvm_arch="x86"
        ;;
      ppc)
        kvm_arch="powerpc"
        ;;
      *)
        kvm_arch="$cpu"
        ;;
      esac
      kvm_cflags="-I$source_path/kvm/include"
      kvm_cflags="$kvm_cflags -include $source_path/kvm/include/linux/config.h"
      kvm_cflags="$kvm_cflags -I$source_path/kvm/include/$kvm_arch"
    fi
=======
    kvm_cflags=`$pkg_config --cflags kvm-kmod 2>/dev/null`
>>>>>>> a8bd70ad
  fi
  kvm_cflags="$kvm_cflags -idirafter $source_path/compat"
  if compile_prog "$kvm_cflags" "" ; then
    kvm=yes
    cat > $TMPC <<EOF
#include <linux/kvm_para.h>
int main(void) { return 0; }
EOF
    if compile_prog "$kvm_cflags" "" ; then
      kvm_para=yes
    fi
  else
    if test "$kvm" = "yes" ; then
      if has awk && has grep; then
        kvmerr=`LANG=C $cc $QEMU_CFLAGS -o $TMPE $kvm_cflags $TMPC 2>&1 \
	| grep "error: " \
	| awk -F "error: " '{if (NR>1) printf(", "); printf("%s",$2);}'`
        if test "$kvmerr" != "" ; then
          echo -e "${kvmerr}\n\
      NOTE: To enable KVM support, update your kernel to 2.6.29+ or install \
  recent kvm-kmod from http://sourceforge.net/projects/kvm."
        fi
      fi
      feature_not_found "kvm"
    fi
    kvm=no
  fi
fi

##########################################
# test for KVM_CAP_PIT

if test "$kvm_cap_pit" != "no" ; then
  if test "$kvm" = "no" -a "$kvm_cap_pit" = "yes" ; then
      feature_not_found "kvm_cap_pit (kvm is not enabled)"
  fi
  cat > $TMPC <<EOF
#include <linux/kvm.h>
#ifndef KVM_CAP_PIT
#error "kvm no pit capability"
#endif
int main(void) { return 0; }
EOF
  if compile_prog "$kvm_cflags" ""; then
    kvm_cap_pit=yes
  else
    if test "$kvm_cap_pit" = "yes" ; then
      feature_not_found "kvm_cap_pit"
    fi
    kvm_cap_pit=no
  fi
fi

##########################################
# test for KVM_CAP_DEVICE_ASSIGNMENT

if test "$kvm_cap_device_assignment" != "no" ; then
  if test "$kvm" = "no" -a "$kvm_cap_device_assignment" = "yes" ; then
      feature_not_found "kvm_cap_device_assignment (kvm is not enabled)"
  fi
  cat > $TMPC <<EOF
#include <linux/kvm.h>
#ifndef KVM_CAP_DEVICE_ASSIGNMENT
#error "kvm no device assignment capability"
#endif
int main(void) { return 0; }
EOF
  if compile_prog "$kvm_cflags" "" ; then
    kvm_cap_device_assignment=yes
  else
    if test "$kvm_cap_device_assignment" = "yes" ; then
      feature_not_found "kvm_cap_device_assigment"
    fi
    kvm_cap_device_assignment=no
  fi
fi

##########################################
# libpci header probe for kvm_cap_device_assignment
if test $kvm_cap_device_assignment = "yes" ; then
  cat > $TMPC << EOF
#include <pci/header.h>
#ifndef PCI_VENDOR_ID
#error NO LIBPCI HEADER
#endif
int main(void) { return 0; }
EOF
  if compile_prog "" "" ; then
    kvm_cap_device_assignment=yes
  else
    echo
    echo "Error: libpci header check failed"
    echo "Disable KVM Device Assignment capability."
    echo
    kvm_cap_device_assignment=no
  fi
fi

##########################################
# test for vhost net

if test "$vhost_net" != "no"; then
    if test "$kvm" != "no"; then
            cat > $TMPC <<EOF
    #include <linux/vhost.h>
    int main(void) { return 0; }
EOF
            if compile_prog "$kvm_cflags" "" ; then
                vhost_net=yes
            else
                if test "$vhost_net" = "yes" ; then
                    feature_not_found "vhost-net"
                fi
                vhost_net=no
            fi
    else
            if test "$vhost_net" = "yes" ; then
                echo "NOTE: vhost-net feature requires KVM (--enable-kvm)."
                feature_not_found "vhost-net"
            fi
            vhost_net=no
    fi
fi

##########################################
# pthread probe
PTHREADLIBS_LIST="-lpthread -lpthreadGC2"

pthread=no
cat > $TMPC << EOF
#include <pthread.h>
int main(void) { pthread_create(0,0,0,0); return 0; }
EOF
if compile_prog "" "" ; then
  pthread=yes
else
  for pthread_lib in $PTHREADLIBS_LIST; do
    if compile_prog "" "$pthread_lib" ; then
      pthread=yes
      LIBS="$pthread_lib $LIBS"
      break
    fi
  done
fi

if test "$mingw32" != yes -a "$pthread" = no; then
  echo
  echo "Error: pthread check failed"
  echo "Make sure to have the pthread libs and headers installed."
  echo
  exit 1
fi

##########################################
# rbd probe
if test "$rbd" != "no" ; then
  cat > $TMPC <<EOF
#include <stdio.h>
#include <rados/librados.h>
int main(void) { rados_initialize(0, NULL); return 0; }
EOF
  rbd_libs="-lrados -lcrypto"
  if compile_prog "" "$rbd_libs" ; then
    librados_too_old=no
    cat > $TMPC <<EOF
#include <stdio.h>
#include <rados/librados.h>
#ifndef CEPH_OSD_TMAP_SET
#error missing CEPH_OSD_TMAP_SET
#endif
int main(void) {
    int (*func)(const rados_pool_t pool, uint64_t *snapid) = rados_selfmanaged_snap_create;
    rados_initialize(0, NULL);
    return 0;
}
EOF
    if compile_prog "" "$rbd_libs" ; then
      rbd=yes
      libs_tools="$rbd_libs $libs_tools"
      libs_softmmu="$rbd_libs $libs_softmmu"
    else
      rbd=no
      librados_too_old=yes
    fi
  else
    if test "$rbd" = "yes" ; then
      feature_not_found "rados block device"
    fi
    rbd=no
  fi
  if test "$librados_too_old" = "yes" ; then
    echo "-> Your librados version is too old - upgrade needed to have rbd support"
  fi
fi

##########################################
# linux-aio probe

if test "$linux_aio" != "no" ; then
  cat > $TMPC <<EOF
#include <libaio.h>
#include <sys/eventfd.h>
#include <stddef.h>
int main(void) { io_setup(0, NULL); io_set_eventfd(NULL, 0); eventfd(0, 0); return 0; }
EOF
  if compile_prog "" "-laio" ; then
    linux_aio=yes
    libs_softmmu="$libs_softmmu -laio"
    libs_tools="$libs_tools -laio"
  else
    if test "$linux_aio" = "yes" ; then
      feature_not_found "linux AIO"
    fi
    linux_aio=no
  fi
fi

##########################################
# attr probe

if test "$attr" != "no" ; then
  cat > $TMPC <<EOF
#include <stdio.h>
#include <sys/types.h>
#include <attr/xattr.h>
int main(void) { getxattr(NULL, NULL, NULL, 0); setxattr(NULL, NULL, NULL, 0, 0); return 0; }
EOF
  if compile_prog "" "-lattr" ; then
    attr=yes
    LIBS="-lattr $LIBS"
  else
    if test "$attr" = "yes" ; then
      feature_not_found "ATTR"
    fi
    attr=no
  fi
fi

##########################################
# iovec probe
cat > $TMPC <<EOF
#include <sys/types.h>
#include <sys/uio.h>
#include <unistd.h>
int main(void) { struct iovec iov; return 0; }
EOF
iovec=no
if compile_prog "" "" ; then
  iovec=yes
fi

##########################################
# preadv probe
cat > $TMPC <<EOF
#include <sys/types.h>
#include <sys/uio.h>
#include <unistd.h>
int main(void) { preadv; }
EOF
preadv=no
if compile_prog "" "" ; then
  preadv=yes
fi

##########################################
# fdt probe
if test "$fdt" != "no" ; then
  fdt_libs="-lfdt"
  cat > $TMPC << EOF
int main(void) { return 0; }
EOF
  if compile_prog "" "$fdt_libs" ; then
    fdt=yes
    libs_softmmu="$fdt_libs $libs_softmmu"
  else
    if test "$fdt" = "yes" ; then
      feature_not_found "fdt"
    fi
    fdt=no
  fi
fi

#
# Check for xxxat() functions when we are building linux-user
# emulator.  This is done because older glibc versions don't
# have syscall stubs for these implemented.
#
atfile=no
cat > $TMPC << EOF
#define _ATFILE_SOURCE
#include <sys/types.h>
#include <fcntl.h>
#include <unistd.h>

int
main(void)
{
	/* try to unlink nonexisting file */
	return (unlinkat(AT_FDCWD, "nonexistent_file", 0));
}
EOF
if compile_prog "" "" ; then
  atfile=yes
fi

# Check for inotify functions when we are building linux-user
# emulator.  This is done because older glibc versions don't
# have syscall stubs for these implemented.  In that case we
# don't provide them even if kernel supports them.
#
inotify=no
cat > $TMPC << EOF
#include <sys/inotify.h>

int
main(void)
{
	/* try to start inotify */
	return inotify_init();
}
EOF
if compile_prog "" "" ; then
  inotify=yes
fi

inotify1=no
cat > $TMPC << EOF
#include <sys/inotify.h>

int
main(void)
{
    /* try to start inotify */
    return inotify_init1(0);
}
EOF
if compile_prog "" "" ; then
  inotify1=yes
fi

# check if utimensat and futimens are supported
utimens=no
cat > $TMPC << EOF
#define _ATFILE_SOURCE
#include <stddef.h>
#include <fcntl.h>

int main(void)
{
    utimensat(AT_FDCWD, "foo", NULL, 0);
    futimens(0, NULL);
    return 0;
}
EOF
if compile_prog "" "" ; then
  utimens=yes
fi

# check if pipe2 is there
pipe2=no
cat > $TMPC << EOF
#include <unistd.h>
#include <fcntl.h>

int main(void)
{
    int pipefd[2];
    pipe2(pipefd, O_CLOEXEC);
    return 0;
}
EOF
if compile_prog "" "" ; then
  pipe2=yes
fi

# check if accept4 is there
accept4=no
cat > $TMPC << EOF
#include <sys/socket.h>
#include <stddef.h>

int main(void)
{
    accept4(0, NULL, NULL, SOCK_CLOEXEC);
    return 0;
}
EOF
if compile_prog "" "" ; then
  accept4=yes
fi

# check if tee/splice is there. vmsplice was added same time.
splice=no
cat > $TMPC << EOF
#include <unistd.h>
#include <fcntl.h>
#include <limits.h>

int main(void)
{
    int len, fd;
    len = tee(STDIN_FILENO, STDOUT_FILENO, INT_MAX, SPLICE_F_NONBLOCK);
    splice(STDIN_FILENO, NULL, fd, NULL, len, SPLICE_F_MOVE);
    return 0;
}
EOF
if compile_prog "" "" ; then
  splice=yes
fi

##########################################
# signalfd probe
signalfd="no"
cat > $TMPC << EOF
#define _GNU_SOURCE
#include <unistd.h>
#include <sys/syscall.h>
#include <signal.h>
int main(void) { return syscall(SYS_signalfd, -1, NULL, _NSIG / 8); }
EOF

if compile_prog "" "" ; then
  signalfd=yes
fi

# check if eventfd is supported
eventfd=no
cat > $TMPC << EOF
#include <sys/eventfd.h>

int main(void)
{
    int efd = eventfd(0, 0);
    return 0;
}
EOF
if compile_prog "" "" ; then
  eventfd=yes
fi

# check for fallocate
fallocate=no
cat > $TMPC << EOF
#include <fcntl.h>

int main(void)
{
    fallocate(0, 0, 0, 0);
    return 0;
}
EOF
if compile_prog "$ARCH_CFLAGS" "" ; then
  fallocate=yes
fi

# check for sync_file_range
sync_file_range=no
cat > $TMPC << EOF
#include <fcntl.h>

int main(void)
{
    sync_file_range(0, 0, 0, 0);
    return 0;
}
EOF
if compile_prog "$ARCH_CFLAGS" "" ; then
  sync_file_range=yes
fi

# check for linux/fiemap.h and FS_IOC_FIEMAP
fiemap=no
cat > $TMPC << EOF
#include <sys/ioctl.h>
#include <linux/fs.h>
#include <linux/fiemap.h>

int main(void)
{
    ioctl(0, FS_IOC_FIEMAP, 0);
    return 0;
}
EOF
if compile_prog "$ARCH_CFLAGS" "" ; then
  fiemap=yes
fi

# check for dup3
dup3=no
cat > $TMPC << EOF
#include <unistd.h>

int main(void)
{
    dup3(0, 0, 0);
    return 0;
}
EOF
if compile_prog "" "" ; then
  dup3=yes
fi

# Check if tools are available to build documentation.
if test "$docs" != "no" ; then
  if has makeinfo && has pod2man; then
    docs=yes
  else
    if test "$docs" = "yes" ; then
      feature_not_found "docs"
    fi
    docs=no
  fi
fi

# Search for bswap_32 function
byteswap_h=no
cat > $TMPC << EOF
#include <byteswap.h>
int main(void) { return bswap_32(0); }
EOF
if compile_prog "" "" ; then
  byteswap_h=yes
fi

# Search for bswap_32 function
bswap_h=no
cat > $TMPC << EOF
#include <sys/endian.h>
#include <sys/types.h>
#include <machine/bswap.h>
int main(void) { return bswap32(0); }
EOF
if compile_prog "" "" ; then
  bswap_h=yes
fi

##########################################
# Do we need librt
cat > $TMPC <<EOF
#include <signal.h>
#include <time.h>
int main(void) { clockid_t id; return clock_gettime(id, NULL); }
EOF

if compile_prog "" "" ; then
  :
elif compile_prog "" "-lrt" ; then
  LIBS="-lrt $LIBS"
fi

if test "$darwin" != "yes" -a "$mingw32" != "yes" -a "$solaris" != yes -a \
        "$aix" != "yes" -a "$haiku" != "yes" ; then
    libs_softmmu="-lutil $libs_softmmu"
fi

##########################################
# check if the compiler defines offsetof

need_offsetof=yes
cat > $TMPC << EOF
#include <stddef.h>
int main(void) { struct s { int f; }; return offsetof(struct s, f); }
EOF
if compile_prog "" "" ; then
    need_offsetof=no
fi

##########################################
# check if the compiler understands attribute warn_unused_result
#
# This could be smarter, but gcc -Werror does not error out even when warning
# about attribute warn_unused_result

gcc_attribute_warn_unused_result=no
cat > $TMPC << EOF
#if defined(__GNUC__) && (__GNUC__ < 4) && defined(__GNUC_MINOR__) && (__GNUC__ < 4)
#error gcc 3.3 or older
#endif
int main(void) { return 0;}
EOF
if compile_prog "" ""; then
    gcc_attribute_warn_unused_result=yes
fi

# spice probe
if test "$spice" != "no" ; then
  cat > $TMPC << EOF
#include <spice.h>
int main(void) { spice_server_new(); return 0; }
EOF
  spice_cflags=$($pkgconfig --cflags spice-protocol spice-server 2>/dev/null)
  spice_libs=$($pkgconfig --libs spice-protocol spice-server 2>/dev/null)
  if $pkgconfig --atleast-version=0.5.3 spice-server >/dev/null 2>&1 && \
     compile_prog "$spice_cflags" "$spice_libs" ; then
    spice="yes"
    libs_softmmu="$libs_softmmu $spice_libs"
    QEMU_CFLAGS="$QEMU_CFLAGS $spice_cflags"
  else
    if test "$spice" = "yes" ; then
      feature_not_found "spice"
    fi
    spice="no"
  fi
fi

##########################################

##########################################
# check if we have fdatasync

fdatasync=no
cat > $TMPC << EOF
#include <unistd.h>
int main(void) { return fdatasync(0); }
EOF
if compile_prog "" "" ; then
    fdatasync=yes
fi

##########################################
# check if we have madvise

madvise=no
cat > $TMPC << EOF
#include <sys/types.h>
#include <sys/mman.h>
#include <stddef.h>
int main(void) { return madvise(NULL, 0, MADV_DONTNEED); }
EOF
if compile_prog "" "" ; then
    madvise=yes
fi

##########################################
# check if we have posix_madvise

posix_madvise=no
cat > $TMPC << EOF
#include <sys/mman.h>
#include <stddef.h>
int main(void) { return posix_madvise(NULL, 0, POSIX_MADV_DONTNEED); }
EOF
if compile_prog "" "" ; then
    posix_madvise=yes
fi

##########################################
# check if trace backend exists

sh "$source_path/tracetool" "--$trace_backend" --check-backend > /dev/null 2> /dev/null
if test "$?" -ne 0 ; then
  echo
  echo "Error: invalid trace backend"
  echo "Please choose a supported trace backend."
  echo
  exit 1
fi

##########################################
# For 'ust' backend, test if ust headers are present
if test "$trace_backend" = "ust"; then
  cat > $TMPC << EOF
#include <ust/tracepoint.h>
#include <ust/marker.h>
int main(void) { return 0; }
EOF
  if compile_prog "" "" ; then
    LIBS="-lust $LIBS"
  else
    echo
    echo "Error: Trace backend 'ust' missing libust header files"
    echo
    exit 1
  fi
fi

##########################################
# For 'dtrace' backend, test if 'dtrace' command is present
if test "$trace_backend" = "dtrace"; then
  if ! has 'dtrace' ; then
    echo
    echo "Error: dtrace command is not found in PATH $PATH"
    echo
    exit 1
  fi
  trace_backend_stap="no"
  if has 'stap' ; then
    trace_backend_stap="yes"
  fi
fi

##########################################
# End of CC checks
# After here, no more $cc or $ld runs

if test "$debug" = "no" ; then
  CFLAGS="-O2 $CFLAGS"
fi

# Consult white-list to determine whether to enable werror
# by default.  Only enable by default for git builds
z_version=`cut -f3 -d. $source_path/VERSION`

if test -z "$werror" ; then
    if test "$z_version" = "50" -a \
        "$linux" = "yes" ; then
        werror="yes"
    else
        werror="no"
    fi
fi

# Disable zero malloc errors for official releases unless explicitly told to
# enable/disable
if test -z "$zero_malloc" ; then
    if test "$z_version" = "50" ; then
	zero_malloc="no"
    else
	zero_malloc="yes"
    fi
fi

if test "$werror" = "yes" ; then
    QEMU_CFLAGS="-Werror $QEMU_CFLAGS"
fi

if test "$solaris" = "no" ; then
    if $ld --version 2>/dev/null | grep "GNU ld" >/dev/null 2>/dev/null ; then
        LDFLAGS="-Wl,--warn-common $LDFLAGS"
    fi
fi

# Use ASLR, no-SEH and DEP if available
if test "$mingw32" = "yes" ; then
    for flag in --dynamicbase --no-seh --nxcompat; do
        if $ld --help 2>/dev/null | grep ".$flag" >/dev/null 2>/dev/null ; then
            LDFLAGS="-Wl,$flag $LDFLAGS"
        fi
    done
fi

confdir=$sysconfdir$confsuffix

tools=
if test "$softmmu" = yes ; then
  tools="qemu-img\$(EXESUF) qemu-io\$(EXESUF) $tools"
  if [ "$linux" = "yes" -o "$bsd" = "yes" -o "$solaris" = "yes" ] ; then
      tools="qemu-nbd\$(EXESUF) $tools"
    if [ "$check_utests" = "yes" ]; then
      tools="check-qint check-qstring check-qdict check-qlist $tools"
      tools="check-qfloat check-qjson $tools"
    fi
  fi
fi

# Mac OS X ships with a broken assembler
roms=
if test \( "$cpu" = "i386" -o "$cpu" = "x86_64" \) -a \
        "$targetos" != "Darwin" -a "$targetos" != "SunOS" -a \
        "$softmmu" = yes ; then
  roms="optionrom"
fi


echo "Install prefix    $prefix"
echo "BIOS directory    `eval echo $datadir`"
echo "binary directory  `eval echo $bindir`"
echo "config directory  `eval echo $sysconfdir`"
if test "$mingw32" = "no" ; then
echo "Manual directory  `eval echo $mandir`"
echo "ELF interp prefix $interp_prefix"
fi
echo "Source path       $source_path"
echo "C compiler        $cc"
echo "Host C compiler   $host_cc"
echo "CFLAGS            $CFLAGS"
echo "QEMU_CFLAGS       $QEMU_CFLAGS"
echo "LDFLAGS           $LDFLAGS"
echo "make              $make"
echo "install           $install"
echo "host CPU          $cpu"
echo "host big endian   $bigendian"
echo "target list       $target_list"
echo "tcg debug enabled $debug_tcg"
echo "Mon debug enabled $debug_mon"
echo "gprof enabled     $gprof"
echo "sparse enabled    $sparse"
echo "strip binaries    $strip_opt"
echo "profiler          $profiler"
echo "static build      $static"
echo "-Werror enabled   $werror"
if test "$darwin" = "yes" ; then
    echo "Cocoa support     $cocoa"
fi
echo "SDL support       $sdl"
echo "curses support    $curses"
echo "curl support      $curl"
echo "check support     $check_utests"
echo "mingw32 support   $mingw32"
echo "Audio drivers     $audio_drv_list"
echo "Extra audio cards $audio_card_list"
echo "Block whitelist   $block_drv_whitelist"
echo "Mixer emulation   $mixemu"
echo "VNC TLS support   $vnc_tls"
echo "VNC SASL support  $vnc_sasl"
echo "VNC JPEG support  $vnc_jpeg"
echo "VNC PNG support   $vnc_png"
echo "VNC thread        $vnc_thread"
if test -n "$sparc_cpu"; then
    echo "Target Sparc Arch $sparc_cpu"
fi
echo "xen support       $xen"
echo "CPU emulation     $cpu_emulation"
echo "brlapi support    $brlapi"
echo "bluez  support    $bluez"
echo "Documentation     $docs"
[ ! -z "$uname_release" ] && \
echo "uname -r          $uname_release"
echo "NPTL support      $nptl"
echo "GUEST_BASE        $guest_base"
echo "PIE user targets  $user_pie"
echo "vde support       $vde"
echo "IO thread         $io_thread"
echo "Linux AIO support $linux_aio"
echo "ATTR/XATTR support $attr"
echo "Install blobs     $blobs"
echo "KVM support       $kvm"
echo "KVM PIT support   $kvm_cap_pit"
echo "KVM device assig. $kvm_cap_device_assignment"
echo "fdt support       $fdt"
echo "preadv support    $preadv"
echo "fdatasync         $fdatasync"
echo "madvise           $madvise"
echo "posix_madvise     $posix_madvise"
echo "uuid support      $uuid"
echo "vhost-net support $vhost_net"
echo "Trace backend     $trace_backend"
echo "Trace output file $trace_file-<pid>"
echo "spice support     $spice"
echo "rbd support       $rbd"
echo "xfsctl support    $xfs"

if test $sdl_too_old = "yes"; then
echo "-> Your SDL version is too old - please upgrade to have SDL support"
fi

config_host_mak="config-host.mak"
config_host_ld="config-host.ld"

echo "# Automatically generated by configure - do not modify" > $config_host_mak
printf "# Configured with:" >> $config_host_mak
printf " '%s'" "$0" "$@" >> $config_host_mak
echo >> $config_host_mak

echo all: >> $config_host_mak
echo "prefix=$prefix" >> $config_host_mak
echo "bindir=$bindir" >> $config_host_mak
echo "mandir=$mandir" >> $config_host_mak
echo "datadir=$datadir" >> $config_host_mak
echo "sysconfdir=$sysconfdir" >> $config_host_mak
echo "docdir=$docdir" >> $config_host_mak
echo "confdir=$confdir" >> $config_host_mak

case "$cpu" in
  i386|x86_64|alpha|cris|hppa|ia64|m68k|microblaze|mips|mips64|ppc|ppc64|s390|s390x|sparc|sparc64)
    ARCH=$cpu
  ;;
  armv4b|armv4l)
    ARCH=arm
  ;;
esac
echo "ARCH=$ARCH" >> $config_host_mak
if test "$debug_tcg" = "yes" ; then
  echo "CONFIG_DEBUG_TCG=y" >> $config_host_mak
fi
if test "$debug_mon" = "yes" ; then
  echo "CONFIG_DEBUG_MONITOR=y" >> $config_host_mak
fi
if test "$debug" = "yes" ; then
  echo "CONFIG_DEBUG_EXEC=y" >> $config_host_mak
fi
if test "$strip_opt" = "yes" ; then
  echo "STRIP=${strip}" >> $config_host_mak
fi
if test "$bigendian" = "yes" ; then
  echo "HOST_WORDS_BIGENDIAN=y" >> $config_host_mak
fi
echo "HOST_LONG_BITS=$hostlongbits" >> $config_host_mak
if test "$mingw32" = "yes" ; then
  echo "CONFIG_WIN32=y" >> $config_host_mak
  rc_version=`cat $source_path/VERSION`
  version_major=${rc_version%%.*}
  rc_version=${rc_version#*.}
  version_minor=${rc_version%%.*}
  rc_version=${rc_version#*.}
  version_subminor=${rc_version%%.*}
  version_micro=0
  echo "CONFIG_FILEVERSION=$version_major,$version_minor,$version_subminor,$version_micro" >> $config_host_mak
  echo "CONFIG_PRODUCTVERSION=$version_major,$version_minor,$version_subminor,$version_micro" >> $config_host_mak
else
  echo "CONFIG_POSIX=y" >> $config_host_mak
fi

if test "$linux" = "yes" ; then
  echo "CONFIG_LINUX=y" >> $config_host_mak
fi

if test "$darwin" = "yes" ; then
  echo "CONFIG_DARWIN=y" >> $config_host_mak
fi

if test "$aix" = "yes" ; then
  echo "CONFIG_AIX=y" >> $config_host_mak
fi

if test "$solaris" = "yes" ; then
  echo "CONFIG_SOLARIS=y" >> $config_host_mak
  echo "CONFIG_SOLARIS_VERSION=$solarisrev" >> $config_host_mak
  if test "$needs_libsunmath" = "yes" ; then
    echo "CONFIG_NEEDS_LIBSUNMATH=y" >> $config_host_mak
  fi
fi
if test "$haiku" = "yes" ; then
  echo "CONFIG_HAIKU=y" >> $config_host_mak
fi
if test "$static" = "yes" ; then
  echo "CONFIG_STATIC=y" >> $config_host_mak
fi
if test $profiler = "yes" ; then
  echo "CONFIG_PROFILER=y" >> $config_host_mak
fi
if test "$slirp" = "yes" ; then
  echo "CONFIG_SLIRP=y" >> $config_host_mak
  QEMU_INCLUDES="-I\$(SRC_PATH)/slirp $QEMU_INCLUDES"
fi
if test "$vde" = "yes" ; then
  echo "CONFIG_VDE=y" >> $config_host_mak
fi
for card in $audio_card_list; do
    def=CONFIG_`echo $card | tr '[:lower:]' '[:upper:]'`
    echo "$def=y" >> $config_host_mak
done
echo "CONFIG_AUDIO_DRIVERS=$audio_drv_list" >> $config_host_mak
for drv in $audio_drv_list; do
    def=CONFIG_`echo $drv | tr '[:lower:]' '[:upper:]'`
    echo "$def=y" >> $config_host_mak
    if test "$drv" = "fmod"; then
        echo "FMOD_CFLAGS=-I$fmod_inc" >> $config_host_mak
    fi
done
if test "$audio_pt_int" = "yes" ; then
  echo "CONFIG_AUDIO_PT_INT=y" >> $config_host_mak
fi
if test "$audio_win_int" = "yes" ; then
  echo "CONFIG_AUDIO_WIN_INT=y" >> $config_host_mak
fi
echo "CONFIG_BDRV_WHITELIST=$block_drv_whitelist" >> $config_host_mak
if test "$mixemu" = "yes" ; then
  echo "CONFIG_MIXEMU=y" >> $config_host_mak
fi
if test "$vnc_tls" = "yes" ; then
  echo "CONFIG_VNC_TLS=y" >> $config_host_mak
  echo "VNC_TLS_CFLAGS=$vnc_tls_cflags" >> $config_host_mak
fi
if test "$vnc_sasl" = "yes" ; then
  echo "CONFIG_VNC_SASL=y" >> $config_host_mak
  echo "VNC_SASL_CFLAGS=$vnc_sasl_cflags" >> $config_host_mak
fi
if test "$vnc_jpeg" != "no" ; then
  echo "CONFIG_VNC_JPEG=y" >> $config_host_mak
  echo "VNC_JPEG_CFLAGS=$vnc_jpeg_cflags" >> $config_host_mak
fi
if test "$vnc_png" != "no" ; then
  echo "CONFIG_VNC_PNG=y" >> $config_host_mak
  echo "VNC_PNG_CFLAGS=$vnc_png_cflags" >> $config_host_mak
fi
if test "$vnc_thread" != "no" ; then
  echo "CONFIG_VNC_THREAD=y" >> $config_host_mak
  echo "CONFIG_THREAD=y" >> $config_host_mak
fi
if test "$fnmatch" = "yes" ; then
  echo "CONFIG_FNMATCH=y" >> $config_host_mak
fi
if test "$uuid" = "yes" ; then
  echo "CONFIG_UUID=y" >> $config_host_mak
fi
if test "$xfs" = "yes" ; then
  echo "CONFIG_XFS=y" >> $config_host_mak
fi
qemu_version=`head $source_path/VERSION`
echo "VERSION=$qemu_version" >>$config_host_mak
echo "PKGVERSION=$pkgversion" >>$config_host_mak
echo "SRC_PATH=$source_path" >> $config_host_mak
echo "TARGET_DIRS=$target_list" >> $config_host_mak
if [ "$docs" = "yes" ] ; then
  echo "BUILD_DOCS=yes" >> $config_host_mak
fi
if test "$sdl" = "yes" ; then
  echo "CONFIG_SDL=y" >> $config_host_mak
  echo "SDL_CFLAGS=$sdl_cflags" >> $config_host_mak
fi
if test "$cocoa" = "yes" ; then
  echo "CONFIG_COCOA=y" >> $config_host_mak
fi
if test "$curses" = "yes" ; then
  echo "CONFIG_CURSES=y" >> $config_host_mak
fi
if test "$atfile" = "yes" ; then
  echo "CONFIG_ATFILE=y" >> $config_host_mak
fi
if test "$utimens" = "yes" ; then
  echo "CONFIG_UTIMENSAT=y" >> $config_host_mak
fi
if test "$pipe2" = "yes" ; then
  echo "CONFIG_PIPE2=y" >> $config_host_mak
fi
if test "$accept4" = "yes" ; then
  echo "CONFIG_ACCEPT4=y" >> $config_host_mak
fi
if test "$splice" = "yes" ; then
  echo "CONFIG_SPLICE=y" >> $config_host_mak
fi
if test "$eventfd" = "yes" ; then
  echo "CONFIG_EVENTFD=y" >> $config_host_mak
fi
if test "$fallocate" = "yes" ; then
  echo "CONFIG_FALLOCATE=y" >> $config_host_mak
fi
if test "$sync_file_range" = "yes" ; then
  echo "CONFIG_SYNC_FILE_RANGE=y" >> $config_host_mak
fi
if test "$fiemap" = "yes" ; then
  echo "CONFIG_FIEMAP=y" >> $config_host_mak
fi
if test "$dup3" = "yes" ; then
  echo "CONFIG_DUP3=y" >> $config_host_mak
fi
if test "$inotify" = "yes" ; then
  echo "CONFIG_INOTIFY=y" >> $config_host_mak
fi
if test "$inotify1" = "yes" ; then
  echo "CONFIG_INOTIFY1=y" >> $config_host_mak
fi
if test "$byteswap_h" = "yes" ; then
  echo "CONFIG_BYTESWAP_H=y" >> $config_host_mak
fi
if test "$bswap_h" = "yes" ; then
  echo "CONFIG_MACHINE_BSWAP_H=y" >> $config_host_mak
fi
if test "$curl" = "yes" ; then
  echo "CONFIG_CURL=y" >> $config_host_mak
  echo "CURL_CFLAGS=$curl_cflags" >> $config_host_mak
fi
if test "$brlapi" = "yes" ; then
  echo "CONFIG_BRLAPI=y" >> $config_host_mak
fi
if test "$bluez" = "yes" ; then
  echo "CONFIG_BLUEZ=y" >> $config_host_mak
  echo "BLUEZ_CFLAGS=$bluez_cflags" >> $config_host_mak
fi
if test "$xen" = "yes" ; then
  echo "CONFIG_XEN=y" >> $config_host_mak
fi
if test "$io_thread" = "yes" ; then
  echo "CONFIG_IOTHREAD=y" >> $config_host_mak
  echo "CONFIG_THREAD=y" >> $config_host_mak
fi
if test "$linux_aio" = "yes" ; then
  echo "CONFIG_LINUX_AIO=y" >> $config_host_mak
fi
if test "$attr" = "yes" ; then
  echo "CONFIG_ATTR=y" >> $config_host_mak
fi
if test "$linux" = "yes" ; then
  if test "$attr" = "yes" ; then
    echo "CONFIG_VIRTFS=y" >> $config_host_mak
  fi
fi
if test "$blobs" = "yes" ; then
  echo "INSTALL_BLOBS=yes" >> $config_host_mak
fi
if test "$iovec" = "yes" ; then
  echo "CONFIG_IOVEC=y" >> $config_host_mak
fi
if test "$preadv" = "yes" ; then
  echo "CONFIG_PREADV=y" >> $config_host_mak
fi
if test "$fdt" = "yes" ; then
  echo "CONFIG_FDT=y" >> $config_host_mak
fi
if test "$signalfd" = "yes" ; then
  echo "CONFIG_SIGNALFD=y" >> $config_host_mak
fi
if test "$need_offsetof" = "yes" ; then
  echo "CONFIG_NEED_OFFSETOF=y" >> $config_host_mak
fi
if test "$gcc_attribute_warn_unused_result" = "yes" ; then
  echo "CONFIG_GCC_ATTRIBUTE_WARN_UNUSED_RESULT=y" >> $config_host_mak
fi
if test "$fdatasync" = "yes" ; then
  echo "CONFIG_FDATASYNC=y" >> $config_host_mak
fi
if test $cpu_emulation = "yes"; then
  echo "CONFIG_CPU_EMULATION=y" >> $config_host_mak
else
  echo "CONFIG_NO_CPU_EMULATION=y" >> $config_host_mak
fi
if test "$madvise" = "yes" ; then
  echo "CONFIG_MADVISE=y" >> $config_host_mak
fi
if test "$posix_madvise" = "yes" ; then
  echo "CONFIG_POSIX_MADVISE=y" >> $config_host_mak
fi

if test "$spice" = "yes" ; then
  echo "CONFIG_SPICE=y" >> $config_host_mak
fi

# XXX: suppress that
if [ "$bsd" = "yes" ] ; then
  echo "CONFIG_BSD=y" >> $config_host_mak
fi

echo "CONFIG_UNAME_RELEASE=\"$uname_release\"" >> $config_host_mak

if test "$zero_malloc" = "yes" ; then
  echo "CONFIG_ZERO_MALLOC=y" >> $config_host_mak
fi
if test "$rbd" = "yes" ; then
  echo "CONFIG_RBD=y" >> $config_host_mak
fi

# USB host support
case "$usb" in
linux)
  echo "HOST_USB=linux" >> $config_host_mak
;;
bsd)
  echo "HOST_USB=bsd" >> $config_host_mak
;;
*)
  echo "HOST_USB=stub" >> $config_host_mak
;;
esac

echo "TRACE_BACKEND=$trace_backend" >> $config_host_mak
if test "$trace_backend" = "simple"; then
  echo "CONFIG_SIMPLE_TRACE=y" >> $config_host_mak
fi
# Set the appropriate trace file.
if test "$trace_backend" = "simple"; then
  trace_file="\"$trace_file-%u\""
fi
if test "$trace_backend" = "dtrace" -a "$trace_backend_stap" = "yes" ; then
  echo "CONFIG_SYSTEMTAP_TRACE=y" >> $config_host_mak
fi
echo "CONFIG_TRACE_FILE=$trace_file" >> $config_host_mak

echo "TOOLS=$tools" >> $config_host_mak
echo "ROMS=$roms" >> $config_host_mak
echo "MAKE=$make" >> $config_host_mak
echo "INSTALL=$install" >> $config_host_mak
echo "INSTALL_DIR=$install -d -m0755 -p" >> $config_host_mak
echo "INSTALL_DATA=$install -m0644 -p" >> $config_host_mak
echo "INSTALL_PROG=$install -m0755 -p" >> $config_host_mak
echo "CC=$cc" >> $config_host_mak
echo "CC_I386=$cc_i386" >> $config_host_mak
echo "HOST_CC=$host_cc" >> $config_host_mak
echo "AR=$ar" >> $config_host_mak
echo "OBJCOPY=$objcopy" >> $config_host_mak
echo "LD=$ld" >> $config_host_mak
echo "WINDRES=$windres" >> $config_host_mak
echo "CFLAGS=$CFLAGS" >> $config_host_mak
echo "QEMU_CFLAGS=$QEMU_CFLAGS" >> $config_host_mak
echo "QEMU_INCLUDES=$QEMU_INCLUDES" >> $config_host_mak
if test "$sparse" = "yes" ; then
  echo "CC           := REAL_CC=\"\$(CC)\" cgcc"       >> $config_host_mak
  echo "HOST_CC      := REAL_CC=\"\$(HOST_CC)\" cgcc"  >> $config_host_mak
  echo "QEMU_CFLAGS  += -Wbitwise -Wno-transparent-union -Wno-old-initializer -Wno-non-pointer-null" >> $config_host_mak
fi
echo "HELPER_CFLAGS=$helper_cflags" >> $config_host_mak
echo "LDFLAGS=$LDFLAGS" >> $config_host_mak
echo "ARLIBS_BEGIN=$arlibs_begin" >> $config_host_mak
echo "ARLIBS_END=$arlibs_end" >> $config_host_mak
echo "LIBS+=$LIBS" >> $config_host_mak
echo "LIBS_TOOLS+=$libs_tools" >> $config_host_mak
echo "EXESUF=$EXESUF" >> $config_host_mak

# generate list of library paths for linker script

$ld --verbose -v 2> /dev/null | grep SEARCH_DIR > ${config_host_ld}

if test -f ${config_host_ld}~ ; then
  if cmp -s $config_host_ld ${config_host_ld}~ ; then
    mv ${config_host_ld}~ $config_host_ld
  else
    rm ${config_host_ld}~
  fi
fi

for d in libdis libdis-user; do
    mkdir -p $d
    rm -f $d/Makefile
    ln -s $source_path/Makefile.dis $d/Makefile
    echo > $d/config.mak
done
if test "$static" = "no" -a "$user_pie" = "yes" ; then
  echo "QEMU_CFLAGS+=-fpie" > libdis-user/config.mak
fi

for target in $target_list; do
target_dir="$target"
config_target_mak=$target_dir/config-target.mak
target_arch2=`echo $target | cut -d '-' -f 1`
target_bigendian="no"

case "$target_arch2" in
  armeb|m68k|microblaze|mips|mipsn32|mips64|ppc|ppcemb|ppc64|ppc64abi32|s390x|sh4eb|sparc|sparc64|sparc32plus)
  target_bigendian=yes
  ;;
esac
target_softmmu="no"
target_user_only="no"
target_linux_user="no"
target_darwin_user="no"
target_bsd_user="no"
case "$target" in
  ${target_arch2}-softmmu)
    target_softmmu="yes"
    ;;
  ${target_arch2}-linux-user)
    if test "$linux" != "yes" ; then
      echo "ERROR: Target '$target' is only available on a Linux host"
      exit 1
    fi
    target_user_only="yes"
    target_linux_user="yes"
    ;;
  ${target_arch2}-darwin-user)
    if test "$darwin" != "yes" ; then
      echo "ERROR: Target '$target' is only available on a Darwin host"
      exit 1
    fi
    target_user_only="yes"
    target_darwin_user="yes"
    ;;
  ${target_arch2}-bsd-user)
    if test "$bsd" != "yes" ; then
      echo "ERROR: Target '$target' is only available on a BSD host"
      exit 1
    fi
    target_user_only="yes"
    target_bsd_user="yes"
    ;;
  *)
    echo "ERROR: Target '$target' not recognised"
    exit 1
    ;;
esac

mkdir -p $target_dir
mkdir -p $target_dir/fpu
mkdir -p $target_dir/tcg
mkdir -p $target_dir/ide
if test "$target" = "arm-linux-user" -o "$target" = "armeb-linux-user" -o "$target" = "arm-bsd-user" -o "$target" = "armeb-bsd-user" ; then
  mkdir -p $target_dir/nwfpe
fi

#
# don't use ln -sf as not all "ln -sf" over write the file/link
#
rm -f $target_dir/Makefile
ln -s $source_path/Makefile.target $target_dir/Makefile


echo "# Automatically generated by configure - do not modify" > $config_target_mak

bflt="no"
target_nptl="no"
interp_prefix1=`echo "$interp_prefix" | sed "s/%M/$target_arch2/g"`
echo "CONFIG_QEMU_INTERP_PREFIX=\"$interp_prefix1\"" >> $config_target_mak
gdb_xml_files=""

TARGET_ARCH="$target_arch2"
TARGET_BASE_ARCH=""
TARGET_ABI_DIR=""

case "$target_arch2" in
  i386)
    target_phys_bits=32
  ;;
  x86_64)
    TARGET_BASE_ARCH=i386
    target_phys_bits=64
  ;;
  ia64)
    target_phys_bits=64
  ;;
  alpha)
    target_phys_bits=64
    target_nptl="yes"
  ;;
  arm|armeb)
    TARGET_ARCH=arm
    bflt="yes"
    target_nptl="yes"
    gdb_xml_files="arm-core.xml arm-vfp.xml arm-vfp3.xml arm-neon.xml"
    target_phys_bits=32
  ;;
  cris)
    target_nptl="yes"
    target_phys_bits=32
  ;;
  m68k)
    bflt="yes"
    gdb_xml_files="cf-core.xml cf-fp.xml"
    target_phys_bits=32
  ;;
  microblaze)
    bflt="yes"
    target_nptl="yes"
    target_phys_bits=32
  ;;
  mips|mipsel)
    TARGET_ARCH=mips
    echo "TARGET_ABI_MIPSO32=y" >> $config_target_mak
    target_nptl="yes"
    target_phys_bits=64
  ;;
  mipsn32|mipsn32el)
    TARGET_ARCH=mipsn32
    TARGET_BASE_ARCH=mips
    echo "TARGET_ABI_MIPSN32=y" >> $config_target_mak
    target_phys_bits=64
  ;;
  mips64|mips64el)
    TARGET_ARCH=mips64
    TARGET_BASE_ARCH=mips
    echo "TARGET_ABI_MIPSN64=y" >> $config_target_mak
    target_phys_bits=64
  ;;
  ppc)
    gdb_xml_files="power-core.xml power-fpu.xml power-altivec.xml power-spe.xml"
    target_phys_bits=32
    target_nptl="yes"
  ;;
  ppcemb)
    TARGET_BASE_ARCH=ppc
    TARGET_ABI_DIR=ppc
    gdb_xml_files="power-core.xml power-fpu.xml power-altivec.xml power-spe.xml"
    target_phys_bits=64
    target_nptl="yes"
  ;;
  ppc64)
    TARGET_BASE_ARCH=ppc
    TARGET_ABI_DIR=ppc
    gdb_xml_files="power64-core.xml power-fpu.xml power-altivec.xml power-spe.xml"
    target_phys_bits=64
  ;;
  ppc64abi32)
    TARGET_ARCH=ppc64
    TARGET_BASE_ARCH=ppc
    TARGET_ABI_DIR=ppc
    echo "TARGET_ABI32=y" >> $config_target_mak
    gdb_xml_files="power64-core.xml power-fpu.xml power-altivec.xml power-spe.xml"
    target_phys_bits=64
  ;;
  sh4|sh4eb)
    TARGET_ARCH=sh4
    bflt="yes"
    target_nptl="yes"
    target_phys_bits=32
  ;;
  sparc)
    target_phys_bits=64
  ;;
  sparc64)
    TARGET_BASE_ARCH=sparc
    target_phys_bits=64
  ;;
  sparc32plus)
    TARGET_ARCH=sparc64
    TARGET_BASE_ARCH=sparc
    TARGET_ABI_DIR=sparc
    echo "TARGET_ABI32=y" >> $config_target_mak
    target_phys_bits=64
  ;;
  s390x)
    target_phys_bits=64
  ;;
  *)
    echo "Unsupported target CPU"
    exit 1
  ;;
esac
echo "TARGET_ARCH=$TARGET_ARCH" >> $config_target_mak
target_arch_name="`echo $TARGET_ARCH | tr '[:lower:]' '[:upper:]'`"
echo "TARGET_$target_arch_name=y" >> $config_target_mak
echo "TARGET_ARCH2=$target_arch2" >> $config_target_mak
# TARGET_BASE_ARCH needs to be defined after TARGET_ARCH
if [ "$TARGET_BASE_ARCH" = "" ]; then
  TARGET_BASE_ARCH=$TARGET_ARCH
fi
echo "TARGET_BASE_ARCH=$TARGET_BASE_ARCH" >> $config_target_mak
if [ "$TARGET_ABI_DIR" = "" ]; then
  TARGET_ABI_DIR=$TARGET_ARCH
fi
echo "TARGET_ABI_DIR=$TARGET_ABI_DIR" >> $config_target_mak
case "$target_arch2" in
  i386|x86_64)
    if test "$xen" = "yes" -a "$target_softmmu" = "yes" ; then
      echo "CONFIG_XEN=y" >> $config_target_mak
    fi
esac
case "$target_arch2" in
  i386|x86_64|ppcemb|ppc|ppc64|s390x)
    # Make sure the target and host cpus are compatible
    if test "$kvm" = "yes" -a "$target_softmmu" = "yes" -a \
      \( "$target_arch2" = "$cpu" -o \
      \( "$target_arch2" = "ppcemb" -a "$cpu" = "ppc" \) -o \
      \( "$target_arch2" = "ppc64"  -a "$cpu" = "ppc" \) -o \
      \( "$target_arch2" = "x86_64" -a "$cpu" = "i386"   \) -o \
      \( "$target_arch2" = "i386"   -a "$cpu" = "x86_64" \) \) ; then
      echo "CONFIG_KVM=y" >> $config_target_mak
      echo "KVM_CFLAGS=$kvm_cflags" >> $config_target_mak
      if test "$kvm_para" = "yes"; then
        echo "CONFIG_KVM_PARA=y" >> $config_target_mak
      fi
      if test $kvm_cap_pit = "yes" ; then
        echo "CONFIG_KVM_PIT=y" >> $config_target_mak
      fi
      if test $kvm_cap_device_assignment = "yes" ; then
        echo "CONFIG_KVM_DEVICE_ASSIGNMENT=y" >> $config_target_mak
      fi
      if test $vhost_net = "yes" ; then
        echo "CONFIG_VHOST_NET=y" >> $config_target_mak
      fi
    fi
esac
if test "$target_bigendian" = "yes" ; then
  echo "TARGET_WORDS_BIGENDIAN=y" >> $config_target_mak
fi
if test "$target_softmmu" = "yes" ; then
  echo "TARGET_PHYS_ADDR_BITS=$target_phys_bits" >> $config_target_mak
  echo "CONFIG_SOFTMMU=y" >> $config_target_mak
  echo "LIBS+=$libs_softmmu" >> $config_target_mak
  echo "HWDIR=../libhw$target_phys_bits" >> $config_target_mak
  echo "subdir-$target: subdir-libhw$target_phys_bits" >> $config_host_mak
fi
if test "$target_user_only" = "yes" ; then
  echo "CONFIG_USER_ONLY=y" >> $config_target_mak
fi
if test "$target_linux_user" = "yes" ; then
  echo "CONFIG_LINUX_USER=y" >> $config_target_mak
fi
if test "$target_darwin_user" = "yes" ; then
  echo "CONFIG_DARWIN_USER=y" >> $config_target_mak
fi
list=""
if test ! -z "$gdb_xml_files" ; then
  for x in $gdb_xml_files; do
    list="$list $source_path/gdb-xml/$x"
  done
  echo "TARGET_XML_FILES=$list" >> $config_target_mak
fi

case "$target_arch2" in
  alpha|arm|armeb|m68k|microblaze|mips|mipsel|mipsn32|mipsn32el|mips64|mips64el|ppc|ppc64|ppc64abi32|ppcemb|s390x|sparc|sparc64|sparc32plus)
    echo "CONFIG_SOFTFLOAT=y" >> $config_target_mak
    ;;
  *)
    echo "CONFIG_NOSOFTFLOAT=y" >> $config_target_mak
    ;;
esac

if test "$target_user_only" = "yes" -a "$bflt" = "yes"; then
  echo "TARGET_HAS_BFLT=y" >> $config_target_mak
fi
if test "$target_user_only" = "yes" \
        -a "$nptl" = "yes" -a "$target_nptl" = "yes"; then
  echo "CONFIG_USE_NPTL=y" >> $config_target_mak
fi
if test "$target_user_only" = "yes" -a "$guest_base" = "yes"; then
  echo "CONFIG_USE_GUEST_BASE=y" >> $config_target_mak
fi
if test "$target_bsd_user" = "yes" ; then
  echo "CONFIG_BSD_USER=y" >> $config_target_mak
fi

# generate QEMU_CFLAGS/LDFLAGS for targets

cflags=""
includes=""
ldflags=""

if test "$ARCH" = "sparc64" ; then
  includes="-I\$(SRC_PATH)/tcg/sparc $includes"
elif test "$ARCH" = "s390x" ; then
  includes="-I\$(SRC_PATH)/tcg/s390 $includes"
elif test "$ARCH" = "x86_64" ; then
  includes="-I\$(SRC_PATH)/tcg/i386 $includes"
else
  includes="-I\$(SRC_PATH)/tcg/\$(ARCH) $includes"
fi
includes="-I\$(SRC_PATH)/tcg $includes"
includes="-I\$(SRC_PATH)/fpu $includes"

if test "$target_user_only" = "yes" ; then
    libdis_config_mak=libdis-user/config.mak
else
    libdis_config_mak=libdis/config.mak
fi

for i in $ARCH $TARGET_BASE_ARCH ; do
  case "$i" in
  alpha)
    echo "CONFIG_ALPHA_DIS=y"  >> $config_target_mak
    echo "CONFIG_ALPHA_DIS=y"  >> $libdis_config_mak
  ;;
  arm)
    echo "CONFIG_ARM_DIS=y"  >> $config_target_mak
    echo "CONFIG_ARM_DIS=y"  >> $libdis_config_mak
  ;;
  cris)
    echo "CONFIG_CRIS_DIS=y"  >> $config_target_mak
    echo "CONFIG_CRIS_DIS=y"  >> $libdis_config_mak
  ;;
  hppa)
    echo "CONFIG_HPPA_DIS=y"  >> $config_target_mak
    echo "CONFIG_HPPA_DIS=y"  >> $libdis_config_mak
  ;;
  i386|x86_64)
    echo "CONFIG_I386_DIS=y"  >> $config_target_mak
    echo "CONFIG_I386_DIS=y"  >> $libdis_config_mak
  ;;
  ia64*)
    echo "CONFIG_IA64_DIS=y"  >> $config_target_mak
    echo "CONFIG_IA64_DIS=y"  >> $libdis_config_mak
  ;;
  m68k)
    echo "CONFIG_M68K_DIS=y"  >> $config_target_mak
    echo "CONFIG_M68K_DIS=y"  >> $libdis_config_mak
  ;;
  microblaze)
    echo "CONFIG_MICROBLAZE_DIS=y"  >> $config_target_mak
    echo "CONFIG_MICROBLAZE_DIS=y"  >> $libdis_config_mak
  ;;
  mips*)
    echo "CONFIG_MIPS_DIS=y"  >> $config_target_mak
    echo "CONFIG_MIPS_DIS=y"  >> $libdis_config_mak
  ;;
  ppc*)
    echo "CONFIG_PPC_DIS=y"  >> $config_target_mak
    echo "CONFIG_PPC_DIS=y"  >> $libdis_config_mak
  ;;
  s390*)
    echo "CONFIG_S390_DIS=y"  >> $config_target_mak
    echo "CONFIG_S390_DIS=y"  >> $libdis_config_mak
  ;;
  sh4)
    echo "CONFIG_SH4_DIS=y"  >> $config_target_mak
    echo "CONFIG_SH4_DIS=y"  >> $libdis_config_mak
  ;;
  sparc*)
    echo "CONFIG_SPARC_DIS=y"  >> $config_target_mak
    echo "CONFIG_SPARC_DIS=y"  >> $libdis_config_mak
  ;;
  esac
done

case "$ARCH" in
alpha)
  # Ensure there's only a single GP
  cflags="-msmall-data $cflags"
;;
esac

if test "$target_softmmu" = "yes" ; then
  case "$TARGET_BASE_ARCH" in
  arm)
    cflags="-DHAS_AUDIO $cflags"
  ;;
  i386|mips|ppc)
    cflags="-DHAS_AUDIO -DHAS_AUDIO_CHOICE $cflags"
  ;;
  esac
fi

if test "$target_user_only" = "yes" -a "$static" = "no" -a \
	"$user_pie" = "yes" ; then
  cflags="-fpie $cflags"
  ldflags="-pie $ldflags"
fi

if test "$target_softmmu" = "yes" -a \( \
        "$TARGET_ARCH" = "microblaze" -o \
        "$TARGET_ARCH" = "cris" \) ; then
  echo "CONFIG_NEED_MMU=y" >> $config_target_mak
fi

if test "$gprof" = "yes" ; then
  echo "TARGET_GPROF=yes" >> $config_target_mak
  if test "$target_linux_user" = "yes" ; then
    cflags="-p $cflags"
    ldflags="-p $ldflags"
  fi
  if test "$target_softmmu" = "yes" ; then
    ldflags="-p $ldflags"
    echo "GPROF_CFLAGS=-p" >> $config_target_mak
  fi
fi

linker_script="-Wl,-T../config-host.ld -Wl,-T,\$(SRC_PATH)/\$(ARCH).ld"
if test "$target_linux_user" = "yes" -o "$target_bsd_user" = "yes" ; then
  case "$ARCH" in
  sparc)
    # -static is used to avoid g1/g3 usage by the dynamic linker
    ldflags="$linker_script -static $ldflags"
    ;;
  alpha | s390x)
    # The default placement of the application is fine.
    ;;
  *)
    ldflags="$linker_script $ldflags"
    ;;
  esac
fi

echo "LDFLAGS+=$ldflags" >> $config_target_mak
echo "QEMU_CFLAGS+=$cflags" >> $config_target_mak
echo "QEMU_INCLUDES+=$includes" >> $config_target_mak

done # for target in $targets

# build tree in object directory if source path is different from current one
if test "$source_path_used" = "yes" ; then
    DIRS="tests tests/cris slirp audio block net pc-bios/optionrom"
    DIRS="$DIRS roms/seabios roms/vgabios"
    DIRS="$DIRS fsdev ui"
    FILES="Makefile tests/Makefile"
    FILES="$FILES tests/cris/Makefile tests/cris/.gdbinit"
    FILES="$FILES tests/test-mmap.c"
    FILES="$FILES pc-bios/optionrom/Makefile pc-bios/keymaps"
    FILES="$FILES roms/seabios/Makefile roms/vgabios/Makefile"
    for bios_file in $source_path/pc-bios/*.bin $source_path/pc-bios/*.dtb $source_path/pc-bios/openbios-*; do
        FILES="$FILES pc-bios/`basename $bios_file`"
    done
    for dir in $DIRS ; do
            mkdir -p $dir
    done
    # remove the link and recreate it, as not all "ln -sf" overwrite the link
    for f in $FILES ; do
        rm -f $f
        ln -s $source_path/$f $f
    done
fi

# temporary config to build submodules
for rom in seabios vgabios; do
    config_mak=roms/$rom/config.mak
    echo "# Automatically generated by configure - do not modify" > $config_mak
    echo "SRC_PATH=$source_path/roms/$rom" >> $config_mak
    echo "CC=$cc" >> $config_mak
    echo "BCC=bcc" >> $config_mak
    echo "CPP=${cross_prefix}cpp" >> $config_mak
    echo "OBJCOPY=objcopy" >> $config_mak
    echo "IASL=iasl" >> $config_mak
    echo "HOST_CC=$host_cc" >> $config_mak
    echo "LD=$ld" >> $config_mak
done

for hwlib in 32 64; do
  d=libhw$hwlib
  mkdir -p $d
  mkdir -p $d/ide
  rm -f $d/Makefile
  ln -s $source_path/Makefile.hw $d/Makefile
  echo "QEMU_CFLAGS+=-DTARGET_PHYS_ADDR_BITS=$hwlib" > $d/config.mak
done

d=libuser
mkdir -p $d
rm -f $d/Makefile
ln -s $source_path/Makefile.user $d/Makefile
if test "$static" = "no" -a "$user_pie" = "yes" ; then
  echo "QEMU_CFLAGS+=-fpie" > $d/config.mak
fi

if test "$docs" = "yes" ; then
  mkdir -p QMP
fi<|MERGE_RESOLUTION|>--- conflicted
+++ resolved
@@ -1721,8 +1721,7 @@
             kvm_cflags="$kvm_cflags -I$kerneldir/arch/$cpu/include"
       fi
   else
-<<<<<<< HEAD
-    kvm_cflags=`$pkgconfig --cflags kvm-kmod 2>/dev/null`
+    kvm_cflags=`$pkg_config --cflags kvm-kmod 2>/dev/null`
     if test "$kvm_cflags" = ""; then
       case "$cpu" in
       i386 | x86_64)
@@ -1739,9 +1738,6 @@
       kvm_cflags="$kvm_cflags -include $source_path/kvm/include/linux/config.h"
       kvm_cflags="$kvm_cflags -I$source_path/kvm/include/$kvm_arch"
     fi
-=======
-    kvm_cflags=`$pkg_config --cflags kvm-kmod 2>/dev/null`
->>>>>>> a8bd70ad
   fi
   kvm_cflags="$kvm_cflags -idirafter $source_path/compat"
   if compile_prog "$kvm_cflags" "" ; then
