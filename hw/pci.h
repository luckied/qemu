#ifndef QEMU_PCI_H
#define QEMU_PCI_H

#include "qemu-common.h"

#include "qdev.h"
#include "memory.h"
<<<<<<< HEAD
#include "kvm.h"
=======
#include "dma.h"
>>>>>>> ec174575

/* PCI includes legacy ISA access.  */
#include "isa.h"

#include "pcie.h"

/* PCI bus */

#define PCI_DEVFN(slot, func)   ((((slot) & 0x1f) << 3) | ((func) & 0x07))
#define PCI_SLOT(devfn)         (((devfn) >> 3) & 0x1f)
#define PCI_FUNC(devfn)         ((devfn) & 0x07)
#define PCI_SLOT_MAX            32
#define PCI_FUNC_MAX            8

/* Class, Vendor and Device IDs from Linux's pci_ids.h */
#include "pci_ids.h"

/* QEMU-specific Vendor and Device ID definitions */

/* IBM (0x1014) */
#define PCI_DEVICE_ID_IBM_440GX          0x027f
#define PCI_DEVICE_ID_IBM_OPENPIC2       0xffff

/* Hitachi (0x1054) */
#define PCI_VENDOR_ID_HITACHI            0x1054
#define PCI_DEVICE_ID_HITACHI_SH7751R    0x350e

/* Apple (0x106b) */
#define PCI_DEVICE_ID_APPLE_343S1201     0x0010
#define PCI_DEVICE_ID_APPLE_UNI_N_I_PCI  0x001e
#define PCI_DEVICE_ID_APPLE_UNI_N_PCI    0x001f
#define PCI_DEVICE_ID_APPLE_UNI_N_KEYL   0x0022
#define PCI_DEVICE_ID_APPLE_IPID_USB     0x003f

/* Realtek (0x10ec) */
#define PCI_DEVICE_ID_REALTEK_8029       0x8029

/* Xilinx (0x10ee) */
#define PCI_DEVICE_ID_XILINX_XC2VP30     0x0300

/* Marvell (0x11ab) */
#define PCI_DEVICE_ID_MARVELL_GT6412X    0x4620

/* QEMU/Bochs VGA (0x1234) */
#define PCI_VENDOR_ID_QEMU               0x1234
#define PCI_DEVICE_ID_QEMU_VGA           0x1111

/* VMWare (0x15ad) */
#define PCI_VENDOR_ID_VMWARE             0x15ad
#define PCI_DEVICE_ID_VMWARE_SVGA2       0x0405
#define PCI_DEVICE_ID_VMWARE_SVGA        0x0710
#define PCI_DEVICE_ID_VMWARE_NET         0x0720
#define PCI_DEVICE_ID_VMWARE_SCSI        0x0730
#define PCI_DEVICE_ID_VMWARE_IDE         0x1729

/* Intel (0x8086) */
#define PCI_DEVICE_ID_INTEL_82551IT      0x1209
#define PCI_DEVICE_ID_INTEL_82557        0x1229
#define PCI_DEVICE_ID_INTEL_82801IR      0x2922

/* Red Hat / Qumranet (for QEMU) -- see pci-ids.txt */
#define PCI_VENDOR_ID_REDHAT_QUMRANET    0x1af4
#define PCI_SUBVENDOR_ID_REDHAT_QUMRANET 0x1af4
#define PCI_SUBDEVICE_ID_QEMU            0x1100

#define PCI_DEVICE_ID_VIRTIO_NET         0x1000
#define PCI_DEVICE_ID_VIRTIO_BLOCK       0x1001
#define PCI_DEVICE_ID_VIRTIO_BALLOON     0x1002
#define PCI_DEVICE_ID_VIRTIO_CONSOLE     0x1003

#define FMT_PCIBUS                      PRIx64

typedef void PCIConfigWriteFunc(PCIDevice *pci_dev,
                                uint32_t address, uint32_t data, int len);
typedef uint32_t PCIConfigReadFunc(PCIDevice *pci_dev,
                                   uint32_t address, int len);
typedef void PCIMapIORegionFunc(PCIDevice *pci_dev, int region_num,
                                pcibus_t addr, pcibus_t size, int type);
typedef int PCIUnregisterFunc(PCIDevice *pci_dev);

typedef struct PCIIORegion {
    pcibus_t addr; /* current PCI mapping address. -1 means not mapped */
#define PCI_BAR_UNMAPPED (~(pcibus_t)0)
    pcibus_t size;
    uint8_t type;
    MemoryRegion *memory;
    MemoryRegion *address_space;
} PCIIORegion;

#define PCI_ROM_SLOT 6
#define PCI_NUM_REGIONS 7

#include "pci_regs.h"

/* PCI HEADER_TYPE */
#define  PCI_HEADER_TYPE_MULTI_FUNCTION 0x80

/* Size of the standard PCI config header */
#define PCI_CONFIG_HEADER_SIZE 0x40
/* Size of the standard PCI config space */
#define PCI_CONFIG_SPACE_SIZE 0x100
/* Size of the standart PCIe config space: 4KB */
#define PCIE_CONFIG_SPACE_SIZE  0x1000

#define PCI_NUM_PINS 4 /* A-D */

/* Bits in cap_present field. */
enum {
    QEMU_PCI_CAP_MSI = 0x1,
    QEMU_PCI_CAP_MSIX = 0x2,
    QEMU_PCI_CAP_EXPRESS = 0x4,

    /* multifunction capable device */
#define QEMU_PCI_CAP_MULTIFUNCTION_BITNR        3
    QEMU_PCI_CAP_MULTIFUNCTION = (1 << QEMU_PCI_CAP_MULTIFUNCTION_BITNR),

    /* command register SERR bit enabled */
#define QEMU_PCI_CAP_SERR_BITNR 4
    QEMU_PCI_CAP_SERR = (1 << QEMU_PCI_CAP_SERR_BITNR),
};

typedef int (*msix_mask_notifier_func)(PCIDevice *, unsigned vector,
				       int masked);

struct PCIDevice {
    DeviceState qdev;
    /* PCI config space */
    uint8_t *config;

    /* Used to enable config checks on load. Note that writable bits are
     * never checked even if set in cmask. */
    uint8_t *cmask;

    /* Used to implement R/W bytes */
    uint8_t *wmask;

    /* Used to implement RW1C(Write 1 to Clear) bytes */
    uint8_t *w1cmask;

    /* Used to allocate config space for capabilities. */
    uint8_t *used;

    /* the following fields are read only */
    PCIBus *bus;
    uint32_t devfn;
    char name[64];
    PCIIORegion io_regions[PCI_NUM_REGIONS];

    /* do not access the following fields */
    PCIConfigReadFunc *config_read;
    PCIConfigWriteFunc *config_write;

    /* IRQ objects for the INTA-INTD pins.  */
    qemu_irq *irq;

    /* Current IRQ levels.  Used internally by the generic PCI code.  */
    uint8_t irq_state;

    /* Capability bits */
    uint32_t cap_present;

    /* Offset of MSI-X capability in config space */
    uint8_t msix_cap;

    /* MSI-X entries */
    int msix_entries_nr;

    /* Space to store MSIX table */
    uint8_t *msix_table_page;
    /* MMIO index used to map MSIX table and pending bit entries. */
    MemoryRegion msix_mmio;
    /* Reference-count for entries actually in use by driver. */
    unsigned *msix_entry_used;
    /* Region including the MSI-X table */
    uint32_t msix_bar_size;
    /* Version id needed for VMState */
    int32_t version_id;

    /* Offset of MSI capability in config space */
    uint8_t msi_cap;

    /* PCI Express */
    PCIExpressDevice exp;

    /* Location of option rom */
    char *romfile;
    bool has_rom;
    MemoryRegion rom;
    uint32_t rom_bar;

    /* MSI entries */
    int msi_entries_nr;
    struct KVMMsiMessage *msi_irq_entries;

    /* How much space does an MSIX table need. */
    /* The spec requires giving the table structure
     * a 4K aligned region all by itself. Align it to
     * target pages so that drivers can do passthrough
     * on the rest of the region. */
    target_phys_addr_t msix_page_size;

    KVMMsiMessage *msix_irq_entries;

    msix_mask_notifier_func msix_mask_notifier;
};

PCIDevice *pci_register_device(PCIBus *bus, const char *name,
                               int instance_size, int devfn,
                               PCIConfigReadFunc *config_read,
                               PCIConfigWriteFunc *config_write);

void pci_register_bar(PCIDevice *pci_dev, int region_num,
                      uint8_t attr, MemoryRegion *memory);
pcibus_t pci_get_bar_addr(PCIDevice *pci_dev, int region_num);

int pci_map_irq(PCIDevice *pci_dev, int pin);

int pci_add_capability(PCIDevice *pdev, uint8_t cap_id,
                       uint8_t offset, uint8_t size);

void pci_del_capability(PCIDevice *pci_dev, uint8_t cap_id, uint8_t cap_size);

uint8_t pci_find_capability(PCIDevice *pci_dev, uint8_t cap_id);


uint32_t pci_default_read_config(PCIDevice *d,
                                 uint32_t address, int len);
void pci_default_write_config(PCIDevice *d,
                              uint32_t address, uint32_t val, int len);
void pci_device_save(PCIDevice *s, QEMUFile *f);
int pci_device_load(PCIDevice *s, QEMUFile *f);
MemoryRegion *pci_address_space(PCIDevice *dev);
MemoryRegion *pci_address_space_io(PCIDevice *dev);

typedef void (*pci_set_irq_fn)(void *opaque, int irq_num, int level);
typedef int (*pci_map_irq_fn)(PCIDevice *pci_dev, int irq_num);

typedef enum {
    PCI_HOTPLUG_DISABLED,
    PCI_HOTPLUG_ENABLED,
    PCI_COLDPLUG_ENABLED,
} PCIHotplugState;

typedef int (*pci_hotplug_fn)(DeviceState *qdev, PCIDevice *pci_dev,
                              PCIHotplugState state);
void pci_bus_new_inplace(PCIBus *bus, DeviceState *parent,
                         const char *name,
                         MemoryRegion *address_space_mem,
                         MemoryRegion *address_space_io,
                         uint8_t devfn_min);
PCIBus *pci_bus_new(DeviceState *parent, const char *name,
                    MemoryRegion *address_space_mem,
                    MemoryRegion *address_space_io,
                    uint8_t devfn_min);
void pci_bus_irqs(PCIBus *bus, pci_set_irq_fn set_irq, pci_map_irq_fn map_irq,
                  void *irq_opaque, int nirq);
int pci_bus_get_irq_level(PCIBus *bus, int irq_num);
void pci_bus_hotplug(PCIBus *bus, pci_hotplug_fn hotplug, DeviceState *dev);
PCIBus *pci_register_bus(DeviceState *parent, const char *name,
                         pci_set_irq_fn set_irq, pci_map_irq_fn map_irq,
                         void *irq_opaque,
                         MemoryRegion *address_space_mem,
                         MemoryRegion *address_space_io,
                         uint8_t devfn_min, int nirq);
void pci_device_reset(PCIDevice *dev);
void pci_bus_reset(PCIBus *bus);

PCIDevice *pci_nic_init(NICInfo *nd, const char *default_model,
                        const char *default_devaddr);
PCIDevice *pci_nic_init_nofail(NICInfo *nd, const char *default_model,
                               const char *default_devaddr);
int pci_bus_num(PCIBus *s);
void pci_for_each_device(PCIBus *bus, int bus_num, void (*fn)(PCIBus *bus, PCIDevice *d));
PCIBus *pci_find_root_bus(int domain);
int pci_find_domain(const PCIBus *bus);
PCIBus *pci_find_bus(PCIBus *bus, int bus_num);
PCIDevice *pci_find_device(PCIBus *bus, int bus_num, uint8_t devfn);
int pci_qdev_find_device(const char *id, PCIDevice **pdev);
PCIBus *pci_get_bus_devfn(int *devfnp, const char *devaddr);

int pci_parse_devaddr(const char *addr, int *domp, int *busp,
                      unsigned int *slotp, unsigned int *funcp);
int pci_read_devaddr(Monitor *mon, const char *addr, int *domp, int *busp,
                     unsigned *slotp);

int pci_parse_host_devaddr(const char *addr, int *segp, int *busp,
                           int *slotp, int *funcp);

void pci_device_deassert_intx(PCIDevice *dev);

static inline void
pci_set_byte(uint8_t *config, uint8_t val)
{
    *config = val;
}

static inline uint8_t
pci_get_byte(const uint8_t *config)
{
    return *config;
}

static inline void
pci_set_word(uint8_t *config, uint16_t val)
{
    cpu_to_le16wu((uint16_t *)config, val);
}

static inline uint16_t
pci_get_word(const uint8_t *config)
{
    return le16_to_cpupu((const uint16_t *)config);
}

static inline void
pci_set_long(uint8_t *config, uint32_t val)
{
    cpu_to_le32wu((uint32_t *)config, val);
}

static inline uint32_t
pci_get_long(const uint8_t *config)
{
    return le32_to_cpupu((const uint32_t *)config);
}

static inline void
pci_set_quad(uint8_t *config, uint64_t val)
{
    cpu_to_le64w((uint64_t *)config, val);
}

static inline uint64_t
pci_get_quad(const uint8_t *config)
{
    return le64_to_cpup((const uint64_t *)config);
}

static inline void
pci_config_set_vendor_id(uint8_t *pci_config, uint16_t val)
{
    pci_set_word(&pci_config[PCI_VENDOR_ID], val);
}

static inline void
pci_config_set_device_id(uint8_t *pci_config, uint16_t val)
{
    pci_set_word(&pci_config[PCI_DEVICE_ID], val);
}

static inline void
pci_config_set_revision(uint8_t *pci_config, uint8_t val)
{
    pci_set_byte(&pci_config[PCI_REVISION_ID], val);
}

static inline void
pci_config_set_class(uint8_t *pci_config, uint16_t val)
{
    pci_set_word(&pci_config[PCI_CLASS_DEVICE], val);
}

static inline void
pci_config_set_prog_interface(uint8_t *pci_config, uint8_t val)
{
    pci_set_byte(&pci_config[PCI_CLASS_PROG], val);
}

static inline void
pci_config_set_interrupt_pin(uint8_t *pci_config, uint8_t val)
{
    pci_set_byte(&pci_config[PCI_INTERRUPT_PIN], val);
}

/*
 * helper functions to do bit mask operation on configuration space.
 * Just to set bit, use test-and-set and discard returned value.
 * Just to clear bit, use test-and-clear and discard returned value.
 * NOTE: They aren't atomic.
 */
static inline uint8_t
pci_byte_test_and_clear_mask(uint8_t *config, uint8_t mask)
{
    uint8_t val = pci_get_byte(config);
    pci_set_byte(config, val & ~mask);
    return val & mask;
}

static inline uint8_t
pci_byte_test_and_set_mask(uint8_t *config, uint8_t mask)
{
    uint8_t val = pci_get_byte(config);
    pci_set_byte(config, val | mask);
    return val & mask;
}

static inline uint16_t
pci_word_test_and_clear_mask(uint8_t *config, uint16_t mask)
{
    uint16_t val = pci_get_word(config);
    pci_set_word(config, val & ~mask);
    return val & mask;
}

static inline uint16_t
pci_word_test_and_set_mask(uint8_t *config, uint16_t mask)
{
    uint16_t val = pci_get_word(config);
    pci_set_word(config, val | mask);
    return val & mask;
}

static inline uint32_t
pci_long_test_and_clear_mask(uint8_t *config, uint32_t mask)
{
    uint32_t val = pci_get_long(config);
    pci_set_long(config, val & ~mask);
    return val & mask;
}

static inline uint32_t
pci_long_test_and_set_mask(uint8_t *config, uint32_t mask)
{
    uint32_t val = pci_get_long(config);
    pci_set_long(config, val | mask);
    return val & mask;
}

static inline uint64_t
pci_quad_test_and_clear_mask(uint8_t *config, uint64_t mask)
{
    uint64_t val = pci_get_quad(config);
    pci_set_quad(config, val & ~mask);
    return val & mask;
}

static inline uint64_t
pci_quad_test_and_set_mask(uint8_t *config, uint64_t mask)
{
    uint64_t val = pci_get_quad(config);
    pci_set_quad(config, val | mask);
    return val & mask;
}

typedef int (*pci_qdev_initfn)(PCIDevice *dev);
typedef struct {
    DeviceInfo qdev;
    pci_qdev_initfn init;
    PCIUnregisterFunc *exit;
    PCIConfigReadFunc *config_read;
    PCIConfigWriteFunc *config_write;

    uint16_t vendor_id;
    uint16_t device_id;
    uint8_t revision;
    uint16_t class_id;
    uint16_t subsystem_vendor_id;       /* only for header type = 0 */
    uint16_t subsystem_id;              /* only for header type = 0 */

    /*
     * pci-to-pci bridge or normal device.
     * This doesn't mean pci host switch.
     * When card bus bridge is supported, this would be enhanced.
     */
    int is_bridge;

    /* pcie stuff */
    int is_express;   /* is this device pci express? */

    /* device isn't hot-pluggable */
    int no_hotplug;

    /* rom bar */
    const char *romfile;
} PCIDeviceInfo;

void pci_qdev_register(PCIDeviceInfo *info);
void pci_qdev_register_many(PCIDeviceInfo *info);

PCIDevice *pci_create_multifunction(PCIBus *bus, int devfn, bool multifunction,
                                    const char *name);
PCIDevice *pci_create_simple_multifunction(PCIBus *bus, int devfn,
                                           bool multifunction,
                                           const char *name);
PCIDevice *pci_try_create_multifunction(PCIBus *bus, int devfn,
                                        bool multifunction,
                                        const char *name);
PCIDevice *pci_create(PCIBus *bus, int devfn, const char *name);
PCIDevice *pci_create_simple(PCIBus *bus, int devfn, const char *name);
PCIDevice *pci_try_create(PCIBus *bus, int devfn, const char *name);

static inline int pci_is_express(const PCIDevice *d)
{
    return d->cap_present & QEMU_PCI_CAP_EXPRESS;
}

static inline uint32_t pci_config_size(const PCIDevice *d)
{
    return pci_is_express(d) ? PCIE_CONFIG_SPACE_SIZE : PCI_CONFIG_SPACE_SIZE;
}

/* DMA access functions */
static inline int pci_dma_rw(PCIDevice *dev, dma_addr_t addr,
                             void *buf, dma_addr_t len, DMADirection dir)
{
    cpu_physical_memory_rw(addr, buf, len, dir == DMA_DIRECTION_FROM_DEVICE);
    return 0;
}

static inline int pci_dma_read(PCIDevice *dev, dma_addr_t addr,
                               void *buf, dma_addr_t len)
{
    return pci_dma_rw(dev, addr, buf, len, DMA_DIRECTION_TO_DEVICE);
}

static inline int pci_dma_write(PCIDevice *dev, dma_addr_t addr,
                                const void *buf, dma_addr_t len)
{
    return pci_dma_rw(dev, addr, (void *) buf, len, DMA_DIRECTION_FROM_DEVICE);
}

#define PCI_DMA_DEFINE_LDST(_l, _s, _bits)                              \
    static inline uint##_bits##_t ld##_l##_pci_dma(PCIDevice *dev,      \
                                                   dma_addr_t addr)     \
    {                                                                   \
        return ld##_l##_phys(addr);                                     \
    }                                                                   \
    static inline void st##_s##_pci_dma(PCIDevice *dev,                 \
                          dma_addr_t addr, uint##_bits##_t val)         \
    {                                                                   \
        st##_s##_phys(addr, val);                                       \
    }

PCI_DMA_DEFINE_LDST(ub, b, 8);
PCI_DMA_DEFINE_LDST(uw_le, w_le, 16)
PCI_DMA_DEFINE_LDST(l_le, l_le, 32);
PCI_DMA_DEFINE_LDST(q_le, q_le, 64);
PCI_DMA_DEFINE_LDST(uw_be, w_be, 16)
PCI_DMA_DEFINE_LDST(l_be, l_be, 32);
PCI_DMA_DEFINE_LDST(q_be, q_be, 64);

#undef PCI_DMA_DEFINE_LDST

static inline void *pci_dma_map(PCIDevice *dev, dma_addr_t addr,
                                dma_addr_t *plen, DMADirection dir)
{
    target_phys_addr_t len = *plen;
    void *buf;

    buf = cpu_physical_memory_map(addr, &len, dir == DMA_DIRECTION_FROM_DEVICE);
    *plen = len;
    return buf;
}

static inline void pci_dma_unmap(PCIDevice *dev, void *buffer, dma_addr_t len,
                                 DMADirection dir, dma_addr_t access_len)
{
    cpu_physical_memory_unmap(buffer, len, dir == DMA_DIRECTION_FROM_DEVICE,
                              access_len);
}

static inline void pci_dma_sglist_init(QEMUSGList *qsg, PCIDevice *dev,
                                       int alloc_hint)
{
    qemu_sglist_init(qsg, alloc_hint);
}

#endif<|MERGE_RESOLUTION|>--- conflicted
+++ resolved
@@ -5,11 +5,8 @@
 
 #include "qdev.h"
 #include "memory.h"
-<<<<<<< HEAD
+#include "dma.h"
 #include "kvm.h"
-=======
-#include "dma.h"
->>>>>>> ec174575
 
 /* PCI includes legacy ISA access.  */
 #include "isa.h"
