/*
 * QEMU PCI bus manager
 *
 * Copyright (c) 2004 Fabrice Bellard
 *
 * Permission is hereby granted, free of charge, to any person obtaining a copy
 * of this software and associated documentation files (the "Software"), to deal
 * in the Software without restriction, including without limitation the rights
 * to use, copy, modify, merge, publish, distribute, sublicense, and/or sell
 * copies of the Software, and to permit persons to whom the Software is
 * furnished to do so, subject to the following conditions:
 *
 * The above copyright notice and this permission notice shall be included in
 * all copies or substantial portions of the Software.
 *
 * THE SOFTWARE IS PROVIDED "AS IS", WITHOUT WARRANTY OF ANY KIND, EXPRESS OR
 * IMPLIED, INCLUDING BUT NOT LIMITED TO THE WARRANTIES OF MERCHANTABILITY,
 * FITNESS FOR A PARTICULAR PURPOSE AND NONINFRINGEMENT. IN NO EVENT SHALL
 * THE AUTHORS OR COPYRIGHT HOLDERS BE LIABLE FOR ANY CLAIM, DAMAGES OR OTHER
 * LIABILITY, WHETHER IN AN ACTION OF CONTRACT, TORT OR OTHERWISE, ARISING FROM,
 * OUT OF OR IN CONNECTION WITH THE SOFTWARE OR THE USE OR OTHER DEALINGS IN
 * THE SOFTWARE.
 */
#include "hw.h"
#include "pci.h"
#include "pci_bridge.h"
#include "pci_internals.h"
#include "monitor.h"
#include "net.h"
#include "sysemu.h"
#include "loader.h"
#include "hw/pc.h"
#include "kvm.h"
#include "device-assignment.h"
#include "qemu-objects.h"
#include "range.h"
#include "msi.h"

//#define DEBUG_PCI
#ifdef DEBUG_PCI
# define PCI_DPRINTF(format, ...)       printf(format, ## __VA_ARGS__)
#else
# define PCI_DPRINTF(format, ...)       do { } while (0)
#endif

static void pcibus_dev_print(Monitor *mon, DeviceState *dev, int indent);
static char *pcibus_get_dev_path(DeviceState *dev);
static char *pcibus_get_fw_dev_path(DeviceState *dev);
static int pcibus_reset(BusState *qbus);

struct BusInfo pci_bus_info = {
    .name       = "PCI",
    .size       = sizeof(PCIBus),
    .print_dev  = pcibus_dev_print,
    .get_dev_path = pcibus_get_dev_path,
    .get_fw_dev_path = pcibus_get_fw_dev_path,
    .reset      = pcibus_reset,
    .props      = (Property[]) {
        DEFINE_PROP_PCI_DEVFN("addr", PCIDevice, devfn, -1),
        DEFINE_PROP_STRING("romfile", PCIDevice, romfile),
        DEFINE_PROP_UINT32("rombar",  PCIDevice, rom_bar, 1),
        DEFINE_PROP_BIT("multifunction", PCIDevice, cap_present,
                        QEMU_PCI_CAP_MULTIFUNCTION_BITNR, false),
        DEFINE_PROP_BIT("command_serr_enable", PCIDevice, cap_present,
                        QEMU_PCI_CAP_SERR_BITNR, true),
        DEFINE_PROP_END_OF_LIST()
    }
};

static void pci_update_mappings(PCIDevice *d);
static void pci_set_irq(void *opaque, int irq_num, int level);
static int pci_add_option_rom(PCIDevice *pdev, bool is_default_rom);
static void pci_del_option_rom(PCIDevice *pdev);

static uint16_t pci_default_sub_vendor_id = PCI_SUBVENDOR_ID_REDHAT_QUMRANET;
static uint16_t pci_default_sub_device_id = PCI_SUBDEVICE_ID_QEMU;

struct PCIHostBus {
    int domain;
    struct PCIBus *bus;
    QLIST_ENTRY(PCIHostBus) next;
};
static QLIST_HEAD(, PCIHostBus) host_buses;

static const VMStateDescription vmstate_pcibus = {
    .name = "PCIBUS",
    .version_id = 1,
    .minimum_version_id = 1,
    .minimum_version_id_old = 1,
    .fields      = (VMStateField []) {
        VMSTATE_INT32_EQUAL(nirq, PCIBus),
        VMSTATE_VARRAY_INT32(irq_count, PCIBus, nirq, 0, vmstate_info_int32, int32_t),
        VMSTATE_END_OF_LIST()
    }
};

static int pci_bar(PCIDevice *d, int reg)
{
    uint8_t type;

    if (reg != PCI_ROM_SLOT)
        return PCI_BASE_ADDRESS_0 + reg * 4;

    type = d->config[PCI_HEADER_TYPE] & ~PCI_HEADER_TYPE_MULTI_FUNCTION;
    return type == PCI_HEADER_TYPE_BRIDGE ? PCI_ROM_ADDRESS1 : PCI_ROM_ADDRESS;
}

static inline int pci_irq_state(PCIDevice *d, int irq_num)
{
	return (d->irq_state >> irq_num) & 0x1;
}

static inline void pci_set_irq_state(PCIDevice *d, int irq_num, int level)
{
	d->irq_state &= ~(0x1 << irq_num);
	d->irq_state |= level << irq_num;
}

static void pci_change_irq_level(PCIDevice *pci_dev, int irq_num, int change)
{
    PCIBus *bus;
    for (;;) {
        bus = pci_dev->bus;
        irq_num = bus->map_irq(pci_dev, irq_num);
        if (bus->set_irq)
            break;
        pci_dev = bus->parent_dev;
    }
    bus->irq_count[irq_num] += change;
    bus->set_irq(bus->irq_opaque, irq_num, bus->irq_count[irq_num] != 0);
}

int pci_bus_get_irq_level(PCIBus *bus, int irq_num)
{
    assert(irq_num >= 0);
    assert(irq_num < bus->nirq);
    return !!bus->irq_count[irq_num];
}

/* Update interrupt status bit in config space on interrupt
 * state change. */
static void pci_update_irq_status(PCIDevice *dev)
{
    if (dev->irq_state) {
        dev->config[PCI_STATUS] |= PCI_STATUS_INTERRUPT;
    } else {
        dev->config[PCI_STATUS] &= ~PCI_STATUS_INTERRUPT;
    }
}

void pci_device_deassert_intx(PCIDevice *dev)
{
    int i;
    for (i = 0; i < PCI_NUM_PINS; ++i) {
        qemu_set_irq(dev->irq[i], 0);
    }
}

/*
 * This function is called on #RST and FLR.
 * FLR if PCI_EXP_DEVCTL_BCR_FLR is set
 */
void pci_device_reset(PCIDevice *dev)
{
    int r;
    /* TODO: call the below unconditionally once all pci devices
     * are qdevified */
    if (dev->qdev.info) {
        qdev_reset_all(&dev->qdev);
    }

    dev->irq_state = 0;
    pci_update_irq_status(dev);
    pci_device_deassert_intx(dev);
    /* Clear all writable bits */
    pci_word_test_and_clear_mask(dev->config + PCI_COMMAND,
                                 pci_get_word(dev->wmask + PCI_COMMAND) |
                                 pci_get_word(dev->w1cmask + PCI_COMMAND));
    pci_word_test_and_clear_mask(dev->config + PCI_STATUS,
                                 pci_get_word(dev->wmask + PCI_STATUS) |
                                 pci_get_word(dev->w1cmask + PCI_STATUS));
    dev->config[PCI_CACHE_LINE_SIZE] = 0x0;
    dev->config[PCI_INTERRUPT_LINE] = 0x0;
    for (r = 0; r < PCI_NUM_REGIONS; ++r) {
        PCIIORegion *region = &dev->io_regions[r];
        if (!region->size) {
            continue;
        }

        if (!(region->type & PCI_BASE_ADDRESS_SPACE_IO) &&
            region->type & PCI_BASE_ADDRESS_MEM_TYPE_64) {
            pci_set_quad(dev->config + pci_bar(dev, r), region->type);
        } else {
            pci_set_long(dev->config + pci_bar(dev, r), region->type);
        }
    }
    pci_update_mappings(dev);
}

/*
 * Trigger pci bus reset under a given bus.
 * To be called on RST# assert.
 */
void pci_bus_reset(PCIBus *bus)
{
    int i;

    for (i = 0; i < bus->nirq; i++) {
        bus->irq_count[i] = 0;
    }
    for (i = 0; i < ARRAY_SIZE(bus->devices); ++i) {
        if (bus->devices[i]) {
            pci_device_reset(bus->devices[i]);
        }
    }
}

static int pcibus_reset(BusState *qbus)
{
    pci_bus_reset(DO_UPCAST(PCIBus, qbus, qbus));

    /* topology traverse is done by pci_bus_reset().
       Tell qbus/qdev walker not to traverse the tree */
    return 1;
}

static void pci_host_bus_register(int domain, PCIBus *bus)
{
    struct PCIHostBus *host;
    host = qemu_mallocz(sizeof(*host));
    host->domain = domain;
    host->bus = bus;
    QLIST_INSERT_HEAD(&host_buses, host, next);
}

PCIBus *pci_find_root_bus(int domain)
{
    struct PCIHostBus *host;

    QLIST_FOREACH(host, &host_buses, next) {
        if (host->domain == domain) {
            return host->bus;
        }
    }

    return NULL;
}

int pci_find_domain(const PCIBus *bus)
{
    PCIDevice *d;
    struct PCIHostBus *host;

    /* obtain root bus */
    while ((d = bus->parent_dev) != NULL) {
        bus = d->bus;
    }

    QLIST_FOREACH(host, &host_buses, next) {
        if (host->bus == bus) {
            return host->domain;
        }
    }

    abort();    /* should not be reached */
    return -1;
}

void pci_bus_new_inplace(PCIBus *bus, DeviceState *parent,
                         const char *name, uint8_t devfn_min)
{
    qbus_create_inplace(&bus->qbus, &pci_bus_info, parent, name);
    assert(PCI_FUNC(devfn_min) == 0);
    bus->devfn_min = devfn_min;

    /* host bridge */
    QLIST_INIT(&bus->child);
    pci_host_bus_register(0, bus); /* for now only pci domain 0 is supported */

    vmstate_register(NULL, -1, &vmstate_pcibus, bus);
}

PCIBus *pci_bus_new(DeviceState *parent, const char *name, uint8_t devfn_min)
{
    PCIBus *bus;

    bus = qemu_mallocz(sizeof(*bus));
    bus->qbus.qdev_allocated = 1;
    pci_bus_new_inplace(bus, parent, name, devfn_min);
    return bus;
}

void pci_bus_irqs(PCIBus *bus, pci_set_irq_fn set_irq, pci_map_irq_fn map_irq,
                  void *irq_opaque, int nirq)
{
    bus->set_irq = set_irq;
    bus->map_irq = map_irq;
    bus->irq_opaque = irq_opaque;
    bus->nirq = nirq;
    bus->irq_count = qemu_mallocz(nirq * sizeof(bus->irq_count[0]));
}

void pci_bus_hotplug(PCIBus *bus, pci_hotplug_fn hotplug, DeviceState *qdev)
{
    bus->qbus.allow_hotplug = 1;
    bus->hotplug = hotplug;
    bus->hotplug_qdev = qdev;
}

void pci_bus_set_mem_base(PCIBus *bus, target_phys_addr_t base)
{
    bus->mem_base = base;
}

PCIBus *pci_register_bus(DeviceState *parent, const char *name,
                         pci_set_irq_fn set_irq, pci_map_irq_fn map_irq,
                         void *irq_opaque, uint8_t devfn_min, int nirq)
{
    PCIBus *bus;

    bus = pci_bus_new(parent, name, devfn_min);
    pci_bus_irqs(bus, set_irq, map_irq, irq_opaque, nirq);
    return bus;
}

int pci_bus_num(PCIBus *s)
{
    if (!s->parent_dev)
        return 0;       /* pci host bridge */
    return s->parent_dev->config[PCI_SECONDARY_BUS];
}

static int get_pci_config_device(QEMUFile *f, void *pv, size_t size)
{
    PCIDevice *s = container_of(pv, PCIDevice, config);
    uint8_t *config;
    int i;

    assert(size == pci_config_size(s));
    config = qemu_malloc(size);

    qemu_get_buffer(f, config, size);
    for (i = 0; i < size; ++i) {
        if ((config[i] ^ s->config[i]) &
            s->cmask[i] & ~s->wmask[i] & ~s->w1cmask[i]) {
            qemu_free(config);
            return -EINVAL;
        }
    }
    memcpy(s->config, config, size);

    pci_update_mappings(s);
    msi_post_load(s);

    qemu_free(config);
    return 0;
}

/* just put buffer */
static void put_pci_config_device(QEMUFile *f, void *pv, size_t size)
{
    const uint8_t **v = pv;
    assert(size == pci_config_size(container_of(pv, PCIDevice, config)));
    qemu_put_buffer(f, *v, size);
}

static VMStateInfo vmstate_info_pci_config = {
    .name = "pci config",
    .get  = get_pci_config_device,
    .put  = put_pci_config_device,
};

static int get_pci_irq_state(QEMUFile *f, void *pv, size_t size)
{
    PCIDevice *s = container_of(pv, PCIDevice, irq_state);
    uint32_t irq_state[PCI_NUM_PINS];
    int i;
    for (i = 0; i < PCI_NUM_PINS; ++i) {
        irq_state[i] = qemu_get_be32(f);
        if (irq_state[i] != 0x1 && irq_state[i] != 0) {
            fprintf(stderr, "irq state %d: must be 0 or 1.\n",
                    irq_state[i]);
            return -EINVAL;
        }
    }

    for (i = 0; i < PCI_NUM_PINS; ++i) {
        pci_set_irq_state(s, i, irq_state[i]);
    }

    return 0;
}

static void put_pci_irq_state(QEMUFile *f, void *pv, size_t size)
{
    int i;
    PCIDevice *s = container_of(pv, PCIDevice, irq_state);

    for (i = 0; i < PCI_NUM_PINS; ++i) {
        qemu_put_be32(f, pci_irq_state(s, i));
    }
}

static VMStateInfo vmstate_info_pci_irq_state = {
    .name = "pci irq state",
    .get  = get_pci_irq_state,
    .put  = put_pci_irq_state,
};

const VMStateDescription vmstate_pci_device = {
    .name = "PCIDevice",
    .version_id = 2,
    .minimum_version_id = 1,
    .minimum_version_id_old = 1,
    .fields      = (VMStateField []) {
        VMSTATE_INT32_LE(version_id, PCIDevice),
        VMSTATE_BUFFER_UNSAFE_INFO(config, PCIDevice, 0,
                                   vmstate_info_pci_config,
                                   PCI_CONFIG_SPACE_SIZE),
        VMSTATE_BUFFER_UNSAFE_INFO(irq_state, PCIDevice, 2,
				   vmstate_info_pci_irq_state,
				   PCI_NUM_PINS * sizeof(int32_t)),
        VMSTATE_END_OF_LIST()
    }
};

const VMStateDescription vmstate_pcie_device = {
    .name = "PCIDevice",
    .version_id = 2,
    .minimum_version_id = 1,
    .minimum_version_id_old = 1,
    .fields      = (VMStateField []) {
        VMSTATE_INT32_LE(version_id, PCIDevice),
        VMSTATE_BUFFER_UNSAFE_INFO(config, PCIDevice, 0,
                                   vmstate_info_pci_config,
                                   PCIE_CONFIG_SPACE_SIZE),
        VMSTATE_BUFFER_UNSAFE_INFO(irq_state, PCIDevice, 2,
				   vmstate_info_pci_irq_state,
				   PCI_NUM_PINS * sizeof(int32_t)),
        VMSTATE_END_OF_LIST()
    }
};

static inline const VMStateDescription *pci_get_vmstate(PCIDevice *s)
{
    return pci_is_express(s) ? &vmstate_pcie_device : &vmstate_pci_device;
}

void pci_device_save(PCIDevice *s, QEMUFile *f)
{
    /* Clear interrupt status bit: it is implicit
     * in irq_state which we are saving.
     * This makes us compatible with old devices
     * which never set or clear this bit. */
    s->config[PCI_STATUS] &= ~PCI_STATUS_INTERRUPT;
    vmstate_save_state(f, pci_get_vmstate(s), s);
    /* Restore the interrupt status bit. */
    pci_update_irq_status(s);
}

int pci_device_load(PCIDevice *s, QEMUFile *f)
{
    int ret;
    ret = vmstate_load_state(f, pci_get_vmstate(s), s, s->version_id);
    /* Restore the interrupt status bit. */
    pci_update_irq_status(s);
    return ret;
}

static void pci_set_default_subsystem_id(PCIDevice *pci_dev)
{
    pci_set_word(pci_dev->config + PCI_SUBSYSTEM_VENDOR_ID,
                 pci_default_sub_vendor_id);
    pci_set_word(pci_dev->config + PCI_SUBSYSTEM_ID,
                 pci_default_sub_device_id);
}

/*
 * Parse [[<domain>:]<bus>:]<slot>, return -1 on error if funcp == NULL
 *       [[<domain>:]<bus>:]<slot>.<func>, return -1 on error
 */
int pci_parse_devaddr(const char *addr, int *domp, int *busp,
                      unsigned int *slotp, unsigned int *funcp)
{
    const char *p;
    char *e;
    unsigned long val;
    unsigned long dom = 0, bus = 0;
    unsigned int slot = 0;
    unsigned int func = 0;

    p = addr;
    val = strtoul(p, &e, 16);
    if (e == p)
	return -1;
    if (*e == ':') {
	bus = val;
	p = e + 1;
	val = strtoul(p, &e, 16);
	if (e == p)
	    return -1;
	if (*e == ':') {
	    dom = bus;
	    bus = val;
	    p = e + 1;
	    val = strtoul(p, &e, 16);
	    if (e == p)
		return -1;
	}
    }

    slot = val;

    if (funcp != NULL) {
        if (*e != '.')
            return -1;

        p = e + 1;
        val = strtoul(p, &e, 16);
        if (e == p)
            return -1;

        func = val;
    }

    /* if funcp == NULL func is 0 */
    if (dom > 0xffff || bus > 0xff || slot > 0x1f || func > 7)
	return -1;

    if (*e)
	return -1;

    /* Note: QEMU doesn't implement domains other than 0 */
    if (!pci_find_bus(pci_find_root_bus(dom), bus))
	return -1;

    *domp = dom;
    *busp = bus;
    *slotp = slot;
    if (funcp != NULL)
        *funcp = func;
    return 0;
}

/*
 * Parse device seg and bdf in device assignment command:
 *
 * -pcidevice host=[seg:]bus:dev.func
 *
 * Parse [seg:]<bus>:<slot>.<func> return -1 on error
 */
int pci_parse_host_devaddr(const char *addr, int *segp, int *busp,
                           int *slotp, int *funcp)
{
    const char *p;
    char *e;
    int val;
    int seg = 0, bus = 0, slot = 0, func = 0;

    /* parse optional seg */
    p = addr;
    val = 0;
    while (1) {
        p = strchr(p, ':');
        if (p) {
            val++;
            p++;
        } else
            break;
    }
    if (val <= 0 || val > 2)
        return -1;

    p = addr;
    if (val == 2) {
        val = strtoul(p, &e, 16);
        if (e == p)
            return -1;
        if (*e == ':') {
            seg = val;
            p = e + 1;
        }
    } else
        seg = 0;


    /* parse bdf */
    val = strtoul(p, &e, 16);
    if (e == p)
	return -1;
    if (*e == ':') {
	bus = val;
	p = e + 1;
	val = strtoul(p, &e, 16);
	if (e == p)
	    return -1;
	if (*e == '.') {
	    slot = val;
	    p = e + 1;
	    val = strtoul(p, &e, 16);
	    if (e == p)
		return -1;
	    func = val;
	} else
	    return -1;
    } else
	return -1;

    if (seg > 0xffff || bus > 0xff || slot > 0x1f || func > 0x7)
	return -1;

    if (*e)
	return -1;

    *segp = seg;
    *busp = bus;
    *slotp = slot;
    *funcp = func;
    return 0;
}

int pci_read_devaddr(Monitor *mon, const char *addr, int *domp, int *busp,
                     unsigned *slotp)
{
    /* strip legacy tag */
    if (!strncmp(addr, "pci_addr=", 9)) {
        addr += 9;
    }
    if (pci_parse_devaddr(addr, domp, busp, slotp, NULL)) {
        monitor_printf(mon, "Invalid pci address\n");
        return -1;
    }
    return 0;
}

PCIBus *pci_get_bus_devfn(int *devfnp, const char *devaddr)
{
    int dom, bus;
    unsigned slot;

    if (!devaddr) {
        *devfnp = -1;
        return pci_find_bus(pci_find_root_bus(0), 0);
    }

    if (pci_parse_devaddr(devaddr, &dom, &bus, &slot, NULL) < 0) {
        return NULL;
    }

    *devfnp = PCI_DEVFN(slot, 0);
    return pci_find_bus(pci_find_root_bus(dom), bus);
}

static void pci_init_cmask(PCIDevice *dev)
{
    pci_set_word(dev->cmask + PCI_VENDOR_ID, 0xffff);
    pci_set_word(dev->cmask + PCI_DEVICE_ID, 0xffff);
    dev->cmask[PCI_STATUS] = PCI_STATUS_CAP_LIST;
    dev->cmask[PCI_REVISION_ID] = 0xff;
    dev->cmask[PCI_CLASS_PROG] = 0xff;
    pci_set_word(dev->cmask + PCI_CLASS_DEVICE, 0xffff);
    dev->cmask[PCI_HEADER_TYPE] = 0xff;
    dev->cmask[PCI_CAPABILITY_LIST] = 0xff;
}

static void pci_init_wmask(PCIDevice *dev)
{
    int config_size = pci_config_size(dev);

    dev->wmask[PCI_CACHE_LINE_SIZE] = 0xff;
    dev->wmask[PCI_INTERRUPT_LINE] = 0xff;
    pci_set_word(dev->wmask + PCI_COMMAND,
                 PCI_COMMAND_IO | PCI_COMMAND_MEMORY | PCI_COMMAND_MASTER |
                 PCI_COMMAND_INTX_DISABLE);
    if (dev->cap_present & QEMU_PCI_CAP_SERR) {
        pci_word_test_and_set_mask(dev->wmask + PCI_COMMAND, PCI_COMMAND_SERR);
    }

    memset(dev->wmask + PCI_CONFIG_HEADER_SIZE, 0xff,
           config_size - PCI_CONFIG_HEADER_SIZE);
}

static void pci_init_w1cmask(PCIDevice *dev)
{
    /*
     * Note: It's okay to set w1cmask even for readonly bits as
     * long as their value is hardwired to 0.
     */
    pci_set_word(dev->w1cmask + PCI_STATUS,
                 PCI_STATUS_PARITY | PCI_STATUS_SIG_TARGET_ABORT |
                 PCI_STATUS_REC_TARGET_ABORT | PCI_STATUS_REC_MASTER_ABORT |
                 PCI_STATUS_SIG_SYSTEM_ERROR | PCI_STATUS_DETECTED_PARITY);
}

static void pci_init_wmask_bridge(PCIDevice *d)
{
    /* PCI_PRIMARY_BUS, PCI_SECONDARY_BUS, PCI_SUBORDINATE_BUS and
       PCI_SEC_LETENCY_TIMER */
    memset(d->wmask + PCI_PRIMARY_BUS, 0xff, 4);

    /* base and limit */
    d->wmask[PCI_IO_BASE] = PCI_IO_RANGE_MASK & 0xff;
    d->wmask[PCI_IO_LIMIT] = PCI_IO_RANGE_MASK & 0xff;
    pci_set_word(d->wmask + PCI_MEMORY_BASE,
                 PCI_MEMORY_RANGE_MASK & 0xffff);
    pci_set_word(d->wmask + PCI_MEMORY_LIMIT,
                 PCI_MEMORY_RANGE_MASK & 0xffff);
    pci_set_word(d->wmask + PCI_PREF_MEMORY_BASE,
                 PCI_PREF_RANGE_MASK & 0xffff);
    pci_set_word(d->wmask + PCI_PREF_MEMORY_LIMIT,
                 PCI_PREF_RANGE_MASK & 0xffff);

    /* PCI_PREF_BASE_UPPER32 and PCI_PREF_LIMIT_UPPER32 */
    memset(d->wmask + PCI_PREF_BASE_UPPER32, 0xff, 8);

/* TODO: add this define to pci_regs.h in linux and then in qemu. */
#define  PCI_BRIDGE_CTL_VGA_16BIT	0x10	/* VGA 16-bit decode */
#define  PCI_BRIDGE_CTL_DISCARD		0x100	/* Primary discard timer */
#define  PCI_BRIDGE_CTL_SEC_DISCARD	0x200	/* Secondary discard timer */
#define  PCI_BRIDGE_CTL_DISCARD_STATUS	0x400	/* Discard timer status */
#define  PCI_BRIDGE_CTL_DISCARD_SERR	0x800	/* Discard timer SERR# enable */
    pci_set_word(d->wmask + PCI_BRIDGE_CONTROL,
                 PCI_BRIDGE_CTL_PARITY |
                 PCI_BRIDGE_CTL_SERR |
                 PCI_BRIDGE_CTL_ISA |
                 PCI_BRIDGE_CTL_VGA |
                 PCI_BRIDGE_CTL_VGA_16BIT |
                 PCI_BRIDGE_CTL_MASTER_ABORT |
                 PCI_BRIDGE_CTL_BUS_RESET |
                 PCI_BRIDGE_CTL_FAST_BACK |
                 PCI_BRIDGE_CTL_DISCARD |
                 PCI_BRIDGE_CTL_SEC_DISCARD |
                 PCI_BRIDGE_CTL_DISCARD_SERR);
    /* Below does not do anything as we never set this bit, put here for
     * completeness. */
    pci_set_word(d->w1cmask + PCI_BRIDGE_CONTROL,
                 PCI_BRIDGE_CTL_DISCARD_STATUS);
}

static int pci_init_multifunction(PCIBus *bus, PCIDevice *dev)
{
    uint8_t slot = PCI_SLOT(dev->devfn);
    uint8_t func;

    if (dev->cap_present & QEMU_PCI_CAP_MULTIFUNCTION) {
        dev->config[PCI_HEADER_TYPE] |= PCI_HEADER_TYPE_MULTI_FUNCTION;
    }

    /*
     * multifunction bit is interpreted in two ways as follows.
     *   - all functions must set the bit to 1.
     *     Example: Intel X53
     *   - function 0 must set the bit, but the rest function (> 0)
     *     is allowed to leave the bit to 0.
     *     Example: PIIX3(also in qemu), PIIX4(also in qemu), ICH10,
     *
     * So OS (at least Linux) checks the bit of only function 0,
     * and doesn't see the bit of function > 0.
     *
     * The below check allows both interpretation.
     */
    if (PCI_FUNC(dev->devfn)) {
        PCIDevice *f0 = bus->devices[PCI_DEVFN(slot, 0)];
        if (f0 && !(f0->cap_present & QEMU_PCI_CAP_MULTIFUNCTION)) {
            /* function 0 should set multifunction bit */
            error_report("PCI: single function device can't be populated "
                         "in function %x.%x", slot, PCI_FUNC(dev->devfn));
            return -1;
        }
        return 0;
    }

    if (dev->cap_present & QEMU_PCI_CAP_MULTIFUNCTION) {
        return 0;
    }
    /* function 0 indicates single function, so function > 0 must be NULL */
    for (func = 1; func < PCI_FUNC_MAX; ++func) {
        if (bus->devices[PCI_DEVFN(slot, func)]) {
            error_report("PCI: %x.0 indicates single function, "
                         "but %x.%x is already populated.",
                         slot, slot, func);
            return -1;
        }
    }
    return 0;
}

static void pci_config_alloc(PCIDevice *pci_dev)
{
    int config_size = pci_config_size(pci_dev);

    pci_dev->config = qemu_mallocz(config_size);
    pci_dev->cmask = qemu_mallocz(config_size);
    pci_dev->wmask = qemu_mallocz(config_size);
    pci_dev->w1cmask = qemu_mallocz(config_size);
    pci_dev->config_map = qemu_mallocz(config_size);
}

static void pci_config_free(PCIDevice *pci_dev)
{
    qemu_free(pci_dev->config);
    qemu_free(pci_dev->cmask);
    qemu_free(pci_dev->wmask);
    qemu_free(pci_dev->w1cmask);
    qemu_free(pci_dev->config_map);
}

/* -1 for devfn means auto assign */
static PCIDevice *do_pci_register_device(PCIDevice *pci_dev, PCIBus *bus,
                                         const char *name, int devfn,
                                         const PCIDeviceInfo *info)
{
    PCIConfigReadFunc *config_read = info->config_read;
    PCIConfigWriteFunc *config_write = info->config_write;

    if (devfn < 0) {
        for(devfn = bus->devfn_min ; devfn < ARRAY_SIZE(bus->devices);
            devfn += PCI_FUNC_MAX) {
            if (!bus->devices[devfn])
                goto found;
        }
        error_report("PCI: no slot/function available for %s, all in use", name);
        return NULL;
    found: ;
    } else if (bus->devices[devfn]) {
        error_report("PCI: slot %d function %d not available for %s, in use by %s",
                     PCI_SLOT(devfn), PCI_FUNC(devfn), name, bus->devices[devfn]->name);
        return NULL;
    }
    pci_dev->bus = bus;
    pci_dev->devfn = devfn;
    pstrcpy(pci_dev->name, sizeof(pci_dev->name), name);
    pci_dev->irq_state = 0;
    pci_config_alloc(pci_dev);

<<<<<<< HEAD
    memset(pci_dev->config_map, 0xff, PCI_CONFIG_HEADER_SIZE);

=======
>>>>>>> fdba9594
    pci_config_set_vendor_id(pci_dev->config, info->vendor_id);
    pci_config_set_device_id(pci_dev->config, info->device_id);
    pci_config_set_revision(pci_dev->config, info->revision);
    pci_config_set_class(pci_dev->config, info->class_id);

    if (!info->is_bridge) {
        if (info->subsystem_vendor_id || info->subsystem_id) {
            pci_set_word(pci_dev->config + PCI_SUBSYSTEM_VENDOR_ID,
                         info->subsystem_vendor_id);
            pci_set_word(pci_dev->config + PCI_SUBSYSTEM_ID,
                         info->subsystem_id);
        } else {
            pci_set_default_subsystem_id(pci_dev);
        }
    } else {
        /* subsystem_vendor_id/subsystem_id are only for header type 0 */
        assert(!info->subsystem_vendor_id);
        assert(!info->subsystem_id);
    }
    pci_init_cmask(pci_dev);
    pci_init_wmask(pci_dev);
    pci_init_w1cmask(pci_dev);
    if (info->is_bridge) {
        pci_init_wmask_bridge(pci_dev);
    }
    if (pci_init_multifunction(bus, pci_dev)) {
        pci_config_free(pci_dev);
        return NULL;
    }

    if (!config_read)
        config_read = pci_default_read_config;
    if (!config_write)
        config_write = pci_default_write_config;
    pci_dev->config_read = config_read;
    pci_dev->config_write = config_write;
    bus->devices[devfn] = pci_dev;
    pci_dev->irq = qemu_allocate_irqs(pci_set_irq, pci_dev, PCI_NUM_PINS);
    pci_dev->version_id = 2; /* Current pci device vmstate version */
    return pci_dev;
}

static void do_pci_unregister_device(PCIDevice *pci_dev)
{
    qemu_free_irqs(pci_dev->irq);
    pci_dev->bus->devices[pci_dev->devfn] = NULL;
    pci_config_free(pci_dev);
}

/* TODO: obsolete. eliminate this once all pci devices are qdevifed. */
PCIDevice *pci_register_device(PCIBus *bus, const char *name,
                               int instance_size, int devfn,
                               PCIConfigReadFunc *config_read,
                               PCIConfigWriteFunc *config_write)
{
    PCIDevice *pci_dev;
    PCIDeviceInfo info = {
        .config_read = config_read,
        .config_write = config_write,
    };

    pci_dev = qemu_mallocz(instance_size);
    pci_dev = do_pci_register_device(pci_dev, bus, name, devfn, &info);
    if (pci_dev == NULL) {
        hw_error("PCI: can't register device\n");
    }
    return pci_dev;
}

static target_phys_addr_t pci_to_cpu_addr(PCIBus *bus,
                                          target_phys_addr_t addr)
{
    return addr + bus->mem_base;
}

static void pci_unregister_io_regions(PCIDevice *pci_dev)
{
    PCIIORegion *r;
    int i;

    for(i = 0; i < PCI_NUM_REGIONS; i++) {
        r = &pci_dev->io_regions[i];
        if (!r->size || r->addr == PCI_BAR_UNMAPPED)
            continue;
        if (r->type == PCI_BASE_ADDRESS_SPACE_IO) {
            isa_unassign_ioport(r->addr, r->filtered_size);
        } else {
            cpu_register_physical_memory(pci_to_cpu_addr(pci_dev->bus,
                                                         r->addr),
                                         r->filtered_size,
                                         IO_MEM_UNASSIGNED);
        }
    }
}

static int pci_unregister_device(DeviceState *dev)
{
    PCIDevice *pci_dev = DO_UPCAST(PCIDevice, qdev, dev);
    PCIDeviceInfo *info = DO_UPCAST(PCIDeviceInfo, qdev, dev->info);
    int ret = 0;

    if (info->exit)
        ret = info->exit(pci_dev);
    if (ret)
        return ret;

    pci_unregister_io_regions(pci_dev);
    pci_del_option_rom(pci_dev);
    qemu_free(pci_dev->romfile);
    do_pci_unregister_device(pci_dev);
    return 0;
}

void pci_register_bar(PCIDevice *pci_dev, int region_num,
                            pcibus_t size, uint8_t type,
                            PCIMapIORegionFunc *map_func)
{
    PCIIORegion *r;
    uint32_t addr;
    uint64_t wmask;

    assert(region_num >= 0);
    assert(region_num < PCI_NUM_REGIONS);
    if (size & (size-1)) {
        fprintf(stderr, "ERROR: PCI region size must be pow2 "
                    "type=0x%x, size=0x%"FMT_PCIBUS"\n", type, size);
        exit(1);
    }

    r = &pci_dev->io_regions[region_num];
    r->addr = PCI_BAR_UNMAPPED;
    r->size = size;
    r->filtered_size = size;
    r->type = type;
    r->map_func = map_func;
    r->ram_addr = IO_MEM_UNASSIGNED;

    wmask = ~(size - 1);
    addr = pci_bar(pci_dev, region_num);
    if (region_num == PCI_ROM_SLOT) {
        /* ROM enable bit is writable */
        wmask |= PCI_ROM_ADDRESS_ENABLE;
    }
    pci_set_long(pci_dev->config + addr, type);
    if (!(r->type & PCI_BASE_ADDRESS_SPACE_IO) &&
        r->type & PCI_BASE_ADDRESS_MEM_TYPE_64) {
        pci_set_quad(pci_dev->wmask + addr, wmask);
        pci_set_quad(pci_dev->cmask + addr, ~0ULL);
    } else {
        pci_set_long(pci_dev->wmask + addr, wmask & 0xffffffff);
        pci_set_long(pci_dev->cmask + addr, 0xffffffff);
    }
}

static void pci_simple_bar_mapfunc(PCIDevice *pci_dev, int region_num,
                                   pcibus_t addr, pcibus_t size, int type)
{
    cpu_register_physical_memory(addr, size,
                                 pci_dev->io_regions[region_num].ram_addr);
}

void pci_register_bar_simple(PCIDevice *pci_dev, int region_num,
                             pcibus_t size,  uint8_t attr, ram_addr_t ram_addr)
{
    pci_register_bar(pci_dev, region_num, size,
                     PCI_BASE_ADDRESS_SPACE_MEMORY | attr,
                     pci_simple_bar_mapfunc);
    pci_dev->io_regions[region_num].ram_addr = ram_addr;
}

static void pci_bridge_filter(PCIDevice *d, pcibus_t *addr, pcibus_t *size,
                              uint8_t type)
{
    pcibus_t base = *addr;
    pcibus_t limit = *addr + *size - 1;
    PCIDevice *br;

    for (br = d->bus->parent_dev; br; br = br->bus->parent_dev) {
        uint16_t cmd = pci_get_word(d->config + PCI_COMMAND);

        if (type & PCI_BASE_ADDRESS_SPACE_IO) {
            if (!(cmd & PCI_COMMAND_IO)) {
                goto no_map;
            }
        } else {
            if (!(cmd & PCI_COMMAND_MEMORY)) {
                goto no_map;
            }
        }

        base = MAX(base, pci_bridge_get_base(br, type));
        limit = MIN(limit, pci_bridge_get_limit(br, type));
    }

    if (base > limit) {
        goto no_map;
    }
    *addr = base;
    *size = limit - base + 1;
    return;
no_map:
    *addr = PCI_BAR_UNMAPPED;
    *size = 0;
}

static pcibus_t pci_bar_address(PCIDevice *d,
				int reg, uint8_t type, pcibus_t size)
{
    pcibus_t new_addr, last_addr;
    int bar = pci_bar(d, reg);
    uint16_t cmd = pci_get_word(d->config + PCI_COMMAND);

    if (type & PCI_BASE_ADDRESS_SPACE_IO) {
        if (!(cmd & PCI_COMMAND_IO)) {
            return PCI_BAR_UNMAPPED;
        }
        new_addr = pci_get_long(d->config + bar) & ~(size - 1);
        last_addr = new_addr + size - 1;
        /* NOTE: we have only 64K ioports on PC */
        if (last_addr <= new_addr || new_addr == 0 || last_addr > UINT16_MAX) {
            return PCI_BAR_UNMAPPED;
        }
        return new_addr;
    }

    if (!(cmd & PCI_COMMAND_MEMORY)) {
        return PCI_BAR_UNMAPPED;
    }
    if (type & PCI_BASE_ADDRESS_MEM_TYPE_64) {
        new_addr = pci_get_quad(d->config + bar);
    } else {
        new_addr = pci_get_long(d->config + bar);
    }
    /* the ROM slot has a specific enable bit */
    if (reg == PCI_ROM_SLOT && !(new_addr & PCI_ROM_ADDRESS_ENABLE)) {
        return PCI_BAR_UNMAPPED;
    }
    new_addr &= ~(size - 1);
    last_addr = new_addr + size - 1;
    /* NOTE: we do not support wrapping */
    /* XXX: as we cannot support really dynamic
       mappings, we handle specific values as invalid
       mappings. */
    if (last_addr <= new_addr || new_addr == 0 ||
        last_addr == PCI_BAR_UNMAPPED) {
        return PCI_BAR_UNMAPPED;
    }

    /* Now pcibus_t is 64bit.
     * Check if 32 bit BAR wraps around explicitly.
     * Without this, PC ide doesn't work well.
     * TODO: remove this work around.
     */
    if  (!(type & PCI_BASE_ADDRESS_MEM_TYPE_64) && last_addr >= UINT32_MAX) {
        return PCI_BAR_UNMAPPED;
    }

    /*
     * OS is allowed to set BAR beyond its addressable
     * bits. For example, 32 bit OS can set 64bit bar
     * to >4G. Check it. TODO: we might need to support
     * it in the future for e.g. PAE.
     */
    if (last_addr >= TARGET_PHYS_ADDR_MAX) {
        return PCI_BAR_UNMAPPED;
    }

    return new_addr;
}

static void pci_update_mappings(PCIDevice *d)
{
    PCIIORegion *r;
    int i;
    pcibus_t new_addr, filtered_size;

    for(i = 0; i < PCI_NUM_REGIONS; i++) {
        r = &d->io_regions[i];

        /* this region isn't registered */
        if (!r->size)
            continue;

        new_addr = pci_bar_address(d, i, r->type, r->size);

        /* bridge filtering */
        filtered_size = r->size;
        if (new_addr != PCI_BAR_UNMAPPED) {
            pci_bridge_filter(d, &new_addr, &filtered_size, r->type);
        }

        /* This bar isn't changed */
        if (new_addr == r->addr && filtered_size == r->filtered_size)
            continue;

        /* now do the real mapping */
        if (r->addr != PCI_BAR_UNMAPPED) {
            if (r->type & PCI_BASE_ADDRESS_SPACE_IO) {
                int class;
                /* NOTE: specific hack for IDE in PC case:
                   only one byte must be mapped. */
                class = pci_get_word(d->config + PCI_CLASS_DEVICE);
                if (class == 0x0101 && r->size == 4) {
                    isa_unassign_ioport(r->addr + 2, 1);
                } else {
                    isa_unassign_ioport(r->addr, r->filtered_size);
                }
            } else {
                cpu_register_physical_memory(pci_to_cpu_addr(d->bus, r->addr),
                                             r->filtered_size,
                                             IO_MEM_UNASSIGNED);
                qemu_unregister_coalesced_mmio(r->addr, r->filtered_size);
            }
        }
        r->addr = new_addr;
        r->filtered_size = filtered_size;
        if (r->addr != PCI_BAR_UNMAPPED) {
            /*
             * TODO: currently almost all the map funcions assumes
             * filtered_size == size and addr & ~(size - 1) == addr.
             * However with bridge filtering, they aren't always true.
             * Teach them such cases, such that filtered_size < size and
             * addr & (size - 1) != 0.
             */
            if (r->type & PCI_BASE_ADDRESS_SPACE_IO) {
                r->map_func(d, i, r->addr, r->filtered_size, r->type);
            } else {
                r->map_func(d, i, pci_to_cpu_addr(d->bus, r->addr),
                            r->filtered_size, r->type);
            }
        }
    }
}

static inline int pci_irq_disabled(PCIDevice *d)
{
    return pci_get_word(d->config + PCI_COMMAND) & PCI_COMMAND_INTX_DISABLE;
}

/* Called after interrupt disabled field update in config space,
 * assert/deassert interrupts if necessary.
 * Gets original interrupt disable bit value (before update). */
static void pci_update_irq_disabled(PCIDevice *d, int was_irq_disabled)
{
    int i, disabled = pci_irq_disabled(d);
    if (disabled == was_irq_disabled)
        return;
    for (i = 0; i < PCI_NUM_PINS; ++i) {
        int state = pci_irq_state(d, i);
        pci_change_irq_level(d, i, disabled ? -state : state);
    }
}

uint32_t pci_default_read_config(PCIDevice *d,
                                 uint32_t address, int len)
{
    uint32_t val = 0;
    assert(len == 1 || len == 2 || len == 4);
    len = MIN(len, pci_config_size(d) - address);
    memcpy(&val, d->config + address, len);
    return le32_to_cpu(val);
}

void pci_default_write_config(PCIDevice *d, uint32_t addr, uint32_t val, int l)
{
    int i, was_irq_disabled = pci_irq_disabled(d);
    uint32_t config_size = pci_config_size(d);

    for (i = 0; i < l && addr + i < config_size; val >>= 8, ++i) {
        uint8_t wmask = d->wmask[addr + i];
        uint8_t w1cmask = d->w1cmask[addr + i];
        assert(!(wmask & w1cmask));
        d->config[addr + i] = (d->config[addr + i] & ~wmask) | (val & wmask);
        d->config[addr + i] &= ~(val & w1cmask); /* W1C: Write 1 to Clear */
    }

#ifdef CONFIG_KVM_DEVICE_ASSIGNMENT
    if (kvm_enabled() && kvm_irqchip_in_kernel() &&
        addr >= PIIX_CONFIG_IRQ_ROUTE &&
	addr < PIIX_CONFIG_IRQ_ROUTE + 4)
        assigned_dev_update_irqs();
#endif /* CONFIG_KVM_DEVICE_ASSIGNMENT */

    if (ranges_overlap(addr, l, PCI_BASE_ADDRESS_0, 24) ||
        ranges_overlap(addr, l, PCI_ROM_ADDRESS, 4) ||
        ranges_overlap(addr, l, PCI_ROM_ADDRESS1, 4) ||
        range_covers_byte(addr, l, PCI_COMMAND))
        pci_update_mappings(d);

    if (range_covers_byte(addr, l, PCI_COMMAND))
        pci_update_irq_disabled(d, was_irq_disabled);
}

/***********************************************************/
/* generic PCI irq support */

/* 0 <= irq_num <= 3. level must be 0 or 1 */
static void pci_set_irq(void *opaque, int irq_num, int level)
{
    PCIDevice *pci_dev = opaque;
    int change;

    change = level - pci_irq_state(pci_dev, irq_num);
    if (!change)
        return;

#if defined(TARGET_IA64)
    ioapic_set_irq(pci_dev, irq_num, level);
#endif

    pci_set_irq_state(pci_dev, irq_num, level);
    pci_update_irq_status(pci_dev);
    if (pci_irq_disabled(pci_dev))
        return;
    pci_change_irq_level(pci_dev, irq_num, change);
}

int pci_map_irq(PCIDevice *pci_dev, int pin)
{
    return pci_dev->bus->map_irq(pci_dev, pin);
}

/***********************************************************/
/* monitor info on PCI */

typedef struct {
    uint16_t class;
    const char *desc;
    const char *fw_name;
    uint16_t fw_ign_bits;
} pci_class_desc;

static const pci_class_desc pci_class_descriptions[] =
{
    { 0x0001, "VGA controller", "display"},
    { 0x0100, "SCSI controller", "scsi"},
    { 0x0101, "IDE controller", "ide"},
    { 0x0102, "Floppy controller", "fdc"},
    { 0x0103, "IPI controller", "ipi"},
    { 0x0104, "RAID controller", "raid"},
    { 0x0106, "SATA controller"},
    { 0x0107, "SAS controller"},
    { 0x0180, "Storage controller"},
    { 0x0200, "Ethernet controller", "ethernet"},
    { 0x0201, "Token Ring controller", "token-ring"},
    { 0x0202, "FDDI controller", "fddi"},
    { 0x0203, "ATM controller", "atm"},
    { 0x0280, "Network controller"},
    { 0x0300, "VGA controller", "display", 0x00ff},
    { 0x0301, "XGA controller"},
    { 0x0302, "3D controller"},
    { 0x0380, "Display controller"},
    { 0x0400, "Video controller", "video"},
    { 0x0401, "Audio controller", "sound"},
    { 0x0402, "Phone"},
    { 0x0403, "Audio controller", "sound"},
    { 0x0480, "Multimedia controller"},
    { 0x0500, "RAM controller", "memory"},
    { 0x0501, "Flash controller", "flash"},
    { 0x0580, "Memory controller"},
    { 0x0600, "Host bridge", "host"},
    { 0x0601, "ISA bridge", "isa"},
    { 0x0602, "EISA bridge", "eisa"},
    { 0x0603, "MC bridge", "mca"},
    { 0x0604, "PCI bridge", "pci"},
    { 0x0605, "PCMCIA bridge", "pcmcia"},
    { 0x0606, "NUBUS bridge", "nubus"},
    { 0x0607, "CARDBUS bridge", "cardbus"},
    { 0x0608, "RACEWAY bridge"},
    { 0x0680, "Bridge"},
    { 0x0700, "Serial port", "serial"},
    { 0x0701, "Parallel port", "parallel"},
    { 0x0800, "Interrupt controller", "interrupt-controller"},
    { 0x0801, "DMA controller", "dma-controller"},
    { 0x0802, "Timer", "timer"},
    { 0x0803, "RTC", "rtc"},
    { 0x0900, "Keyboard", "keyboard"},
    { 0x0901, "Pen", "pen"},
    { 0x0902, "Mouse", "mouse"},
    { 0x0A00, "Dock station", "dock", 0x00ff},
    { 0x0B00, "i386 cpu", "cpu", 0x00ff},
    { 0x0c00, "Fireware contorller", "fireware"},
    { 0x0c01, "Access bus controller", "access-bus"},
    { 0x0c02, "SSA controller", "ssa"},
    { 0x0c03, "USB controller", "usb"},
    { 0x0c04, "Fibre channel controller", "fibre-channel"},
    { 0, NULL}
};

static void pci_for_each_device_under_bus(PCIBus *bus,
                                          void (*fn)(PCIBus *b, PCIDevice *d))
{
    PCIDevice *d;
    int devfn;

    for(devfn = 0; devfn < ARRAY_SIZE(bus->devices); devfn++) {
        d = bus->devices[devfn];
        if (d) {
            fn(bus, d);
        }
    }
}

void pci_for_each_device(PCIBus *bus, int bus_num,
                         void (*fn)(PCIBus *b, PCIDevice *d))
{
    bus = pci_find_bus(bus, bus_num);

    if (bus) {
        pci_for_each_device_under_bus(bus, fn);
    }
}

static void pci_device_print(Monitor *mon, QDict *device)
{
    QDict *qdict;
    QListEntry *entry;
    uint64_t addr, size;

    monitor_printf(mon, "  Bus %2" PRId64 ", ", qdict_get_int(device, "bus"));
    monitor_printf(mon, "device %3" PRId64 ", function %" PRId64 ":\n",
                        qdict_get_int(device, "slot"),
                        qdict_get_int(device, "function"));
    monitor_printf(mon, "    ");

    qdict = qdict_get_qdict(device, "class_info");
    if (qdict_haskey(qdict, "desc")) {
        monitor_printf(mon, "%s", qdict_get_str(qdict, "desc"));
    } else {
        monitor_printf(mon, "Class %04" PRId64, qdict_get_int(qdict, "class"));
    }

    qdict = qdict_get_qdict(device, "id");
    monitor_printf(mon, ": PCI device %04" PRIx64 ":%04" PRIx64 "\n",
                        qdict_get_int(qdict, "device"),
                        qdict_get_int(qdict, "vendor"));

    if (qdict_haskey(device, "irq")) {
        monitor_printf(mon, "      IRQ %" PRId64 ".\n",
                            qdict_get_int(device, "irq"));
    }

    if (qdict_haskey(device, "pci_bridge")) {
        QDict *info;

        qdict = qdict_get_qdict(device, "pci_bridge");

        info = qdict_get_qdict(qdict, "bus");
        monitor_printf(mon, "      BUS %" PRId64 ".\n",
                            qdict_get_int(info, "number"));
        monitor_printf(mon, "      secondary bus %" PRId64 ".\n",
                            qdict_get_int(info, "secondary"));
        monitor_printf(mon, "      subordinate bus %" PRId64 ".\n",
                            qdict_get_int(info, "subordinate"));

        info = qdict_get_qdict(qdict, "io_range");
        monitor_printf(mon, "      IO range [0x%04"PRIx64", 0x%04"PRIx64"]\n",
                       qdict_get_int(info, "base"),
                       qdict_get_int(info, "limit"));

        info = qdict_get_qdict(qdict, "memory_range");
        monitor_printf(mon,
                       "      memory range [0x%08"PRIx64", 0x%08"PRIx64"]\n",
                       qdict_get_int(info, "base"),
                       qdict_get_int(info, "limit"));

        info = qdict_get_qdict(qdict, "prefetchable_range");
        monitor_printf(mon, "      prefetchable memory range "
                       "[0x%08"PRIx64", 0x%08"PRIx64"]\n",
                       qdict_get_int(info, "base"),
        qdict_get_int(info, "limit"));
    }

    QLIST_FOREACH_ENTRY(qdict_get_qlist(device, "regions"), entry) {
        qdict = qobject_to_qdict(qlist_entry_obj(entry));
        monitor_printf(mon, "      BAR%d: ", (int) qdict_get_int(qdict, "bar"));

        addr = qdict_get_int(qdict, "address");
        size = qdict_get_int(qdict, "size");

        if (!strcmp(qdict_get_str(qdict, "type"), "io")) {
            monitor_printf(mon, "I/O at 0x%04"FMT_PCIBUS
                                " [0x%04"FMT_PCIBUS"].\n",
                                addr, addr + size - 1);
        } else {
            monitor_printf(mon, "%d bit%s memory at 0x%08"FMT_PCIBUS
                               " [0x%08"FMT_PCIBUS"].\n",
                                qdict_get_bool(qdict, "mem_type_64") ? 64 : 32,
                                qdict_get_bool(qdict, "prefetch") ?
                                " prefetchable" : "", addr, addr + size - 1);
        }
    }

    monitor_printf(mon, "      id \"%s\"\n", qdict_get_str(device, "qdev_id"));

    if (qdict_haskey(device, "pci_bridge")) {
        qdict = qdict_get_qdict(device, "pci_bridge");
        if (qdict_haskey(qdict, "devices")) {
            QListEntry *dev;
            QLIST_FOREACH_ENTRY(qdict_get_qlist(qdict, "devices"), dev) {
                pci_device_print(mon, qobject_to_qdict(qlist_entry_obj(dev)));
            }
        }
    }
}

void do_pci_info_print(Monitor *mon, const QObject *data)
{
    QListEntry *bus, *dev;

    QLIST_FOREACH_ENTRY(qobject_to_qlist(data), bus) {
        QDict *qdict = qobject_to_qdict(qlist_entry_obj(bus));
        QLIST_FOREACH_ENTRY(qdict_get_qlist(qdict, "devices"), dev) {
            pci_device_print(mon, qobject_to_qdict(qlist_entry_obj(dev)));
        }
    }
}

static QObject *pci_get_dev_class(const PCIDevice *dev)
{
    int class;
    const pci_class_desc *desc;

    class = pci_get_word(dev->config + PCI_CLASS_DEVICE);
    desc = pci_class_descriptions;
    while (desc->desc && class != desc->class)
        desc++;

    if (desc->desc) {
        return qobject_from_jsonf("{ 'desc': %s, 'class': %d }",
                                  desc->desc, class);
    } else {
        return qobject_from_jsonf("{ 'class': %d }", class);
    }
}

static QObject *pci_get_dev_id(const PCIDevice *dev)
{
    return qobject_from_jsonf("{ 'device': %d, 'vendor': %d }",
                              pci_get_word(dev->config + PCI_VENDOR_ID),
                              pci_get_word(dev->config + PCI_DEVICE_ID));
}

static QObject *pci_get_regions_list(const PCIDevice *dev)
{
    int i;
    QList *regions_list;

    regions_list = qlist_new();

    for (i = 0; i < PCI_NUM_REGIONS; i++) {
        QObject *obj;
        const PCIIORegion *r = &dev->io_regions[i];

        if (!r->size) {
            continue;
        }

        if (r->type & PCI_BASE_ADDRESS_SPACE_IO) {
            obj = qobject_from_jsonf("{ 'bar': %d, 'type': 'io', "
                                     "'address': %" PRId64 ", "
                                     "'size': %" PRId64 " }",
                                     i, r->addr, r->size);
        } else {
            int mem_type_64 = r->type & PCI_BASE_ADDRESS_MEM_TYPE_64;

            obj = qobject_from_jsonf("{ 'bar': %d, 'type': 'memory', "
                                     "'mem_type_64': %i, 'prefetch': %i, "
                                     "'address': %" PRId64 ", "
                                     "'size': %" PRId64 " }",
                                     i, mem_type_64,
                                     r->type & PCI_BASE_ADDRESS_MEM_PREFETCH,
                                     r->addr, r->size);
        }

        qlist_append_obj(regions_list, obj);
    }

    return QOBJECT(regions_list);
}

static QObject *pci_get_devices_list(PCIBus *bus, int bus_num);

static QObject *pci_get_dev_dict(PCIDevice *dev, PCIBus *bus, int bus_num)
{
    uint8_t type;
    QObject *obj;

    obj = qobject_from_jsonf("{ 'bus': %d, 'slot': %d, 'function': %d,"                                       "'class_info': %p, 'id': %p, 'regions': %p,"
                              " 'qdev_id': %s }",
                              bus_num,
                              PCI_SLOT(dev->devfn), PCI_FUNC(dev->devfn),
                              pci_get_dev_class(dev), pci_get_dev_id(dev),
                              pci_get_regions_list(dev),
                              dev->qdev.id ? dev->qdev.id : "");

    if (dev->config[PCI_INTERRUPT_PIN] != 0) {
        QDict *qdict = qobject_to_qdict(obj);
        qdict_put(qdict, "irq", qint_from_int(dev->config[PCI_INTERRUPT_LINE]));
    }

    type = dev->config[PCI_HEADER_TYPE] & ~PCI_HEADER_TYPE_MULTI_FUNCTION;
    if (type == PCI_HEADER_TYPE_BRIDGE) {
        QDict *qdict;
        QObject *pci_bridge;

        pci_bridge = qobject_from_jsonf("{ 'bus': "
        "{ 'number': %d, 'secondary': %d, 'subordinate': %d }, "
        "'io_range': { 'base': %" PRId64 ", 'limit': %" PRId64 "}, "
        "'memory_range': { 'base': %" PRId64 ", 'limit': %" PRId64 "}, "
        "'prefetchable_range': { 'base': %" PRId64 ", 'limit': %" PRId64 "} }",
        dev->config[PCI_PRIMARY_BUS], dev->config[PCI_SECONDARY_BUS],
        dev->config[PCI_SUBORDINATE_BUS],
        pci_bridge_get_base(dev, PCI_BASE_ADDRESS_SPACE_IO),
        pci_bridge_get_limit(dev, PCI_BASE_ADDRESS_SPACE_IO),
        pci_bridge_get_base(dev, PCI_BASE_ADDRESS_SPACE_MEMORY),
        pci_bridge_get_limit(dev, PCI_BASE_ADDRESS_SPACE_MEMORY),
        pci_bridge_get_base(dev, PCI_BASE_ADDRESS_SPACE_MEMORY |
                               PCI_BASE_ADDRESS_MEM_PREFETCH),
        pci_bridge_get_limit(dev, PCI_BASE_ADDRESS_SPACE_MEMORY |
                                PCI_BASE_ADDRESS_MEM_PREFETCH));

        if (dev->config[PCI_SECONDARY_BUS] != 0) {
            PCIBus *child_bus = pci_find_bus(bus, dev->config[PCI_SECONDARY_BUS]);

            if (child_bus) {
                qdict = qobject_to_qdict(pci_bridge);
                qdict_put_obj(qdict, "devices",
                              pci_get_devices_list(child_bus,
                                                   dev->config[PCI_SECONDARY_BUS]));
            }
        }
        qdict = qobject_to_qdict(obj);
        qdict_put_obj(qdict, "pci_bridge", pci_bridge);
    }

    return obj;
}

static QObject *pci_get_devices_list(PCIBus *bus, int bus_num)
{
    int devfn;
    PCIDevice *dev;
    QList *dev_list;

    dev_list = qlist_new();

    for (devfn = 0; devfn < ARRAY_SIZE(bus->devices); devfn++) {
        dev = bus->devices[devfn];
        if (dev) {
            qlist_append_obj(dev_list, pci_get_dev_dict(dev, bus, bus_num));
        }
    }

    return QOBJECT(dev_list);
}

static QObject *pci_get_bus_dict(PCIBus *bus, int bus_num)
{
    bus = pci_find_bus(bus, bus_num);
    if (bus) {
        return qobject_from_jsonf("{ 'bus': %d, 'devices': %p }",
                                  bus_num, pci_get_devices_list(bus, bus_num));
    }

    return NULL;
}

void do_pci_info(Monitor *mon, QObject **ret_data)
{
    QList *bus_list;
    struct PCIHostBus *host;

    bus_list = qlist_new();

    QLIST_FOREACH(host, &host_buses, next) {
        QObject *obj = pci_get_bus_dict(host->bus, 0);
        if (obj) {
            qlist_append_obj(bus_list, obj);
        }
    }

    *ret_data = QOBJECT(bus_list);
}

static const char * const pci_nic_models[] = {
    "ne2k_pci",
    "i82551",
    "i82557b",
    "i82559er",
    "rtl8139",
    "e1000",
    "pcnet",
    "virtio",
    NULL
};

static const char * const pci_nic_names[] = {
    "ne2k_pci",
    "i82551",
    "i82557b",
    "i82559er",
    "rtl8139",
    "e1000",
    "pcnet",
    "virtio-net-pci",
    NULL
};

/* Initialize a PCI NIC.  */
/* FIXME callers should check for failure, but don't */
PCIDevice *pci_nic_init(NICInfo *nd, const char *default_model,
                        const char *default_devaddr)
{
    const char *devaddr = nd->devaddr ? nd->devaddr : default_devaddr;
    PCIBus *bus;
    int devfn;
    PCIDevice *pci_dev;
    DeviceState *dev;
    int i;

    i = qemu_find_nic_model(nd, pci_nic_models, default_model);
    if (i < 0)
        return NULL;

    bus = pci_get_bus_devfn(&devfn, devaddr);
    if (!bus) {
        error_report("Invalid PCI device address %s for device %s",
                     devaddr, pci_nic_names[i]);
        return NULL;
    }

    pci_dev = pci_create(bus, devfn, pci_nic_names[i]);
    dev = &pci_dev->qdev;
    qdev_set_nic_properties(dev, nd);
    if (qdev_init(dev) < 0)
        return NULL;
    return pci_dev;
}

PCIDevice *pci_nic_init_nofail(NICInfo *nd, const char *default_model,
                               const char *default_devaddr)
{
    PCIDevice *res;

    if (qemu_show_nic_models(nd->model, pci_nic_models))
        exit(0);

    res = pci_nic_init(nd, default_model, default_devaddr);
    if (!res)
        exit(1);
    return res;
}

static void pci_bridge_update_mappings_fn(PCIBus *b, PCIDevice *d)
{
    pci_update_mappings(d);
}

void pci_bridge_update_mappings(PCIBus *b)
{
    PCIBus *child;

    pci_for_each_device_under_bus(b, pci_bridge_update_mappings_fn);

    QLIST_FOREACH(child, &b->child, sibling) {
        pci_bridge_update_mappings(child);
    }
}

/* Whether a given bus number is in range of the secondary
 * bus of the given bridge device. */
static bool pci_secondary_bus_in_range(PCIDevice *dev, int bus_num)
{
    return !(pci_get_word(dev->config + PCI_BRIDGE_CONTROL) &
             PCI_BRIDGE_CTL_BUS_RESET) /* Don't walk the bus if it's reset. */ &&
        dev->config[PCI_SECONDARY_BUS] < bus_num &&
        bus_num <= dev->config[PCI_SUBORDINATE_BUS];
}

PCIBus *pci_find_bus(PCIBus *bus, int bus_num)
{
    PCIBus *sec;

    if (!bus) {
        return NULL;
    }

    if (pci_bus_num(bus) == bus_num) {
        return bus;
    }

    /* Consider all bus numbers in range for the host pci bridge. */
    if (bus->parent_dev &&
        !pci_secondary_bus_in_range(bus->parent_dev, bus_num)) {
        return NULL;
    }

    /* try child bus */
    for (; bus; bus = sec) {
        QLIST_FOREACH(sec, &bus->child, sibling) {
            assert(sec->parent_dev);
            if (sec->parent_dev->config[PCI_SECONDARY_BUS] == bus_num) {
                return sec;
            }
            if (pci_secondary_bus_in_range(sec->parent_dev, bus_num)) {
                break;
            }
        }
    }

    return NULL;
}

PCIDevice *pci_find_device(PCIBus *bus, int bus_num, uint8_t devfn)
{
    bus = pci_find_bus(bus, bus_num);

    if (!bus)
        return NULL;

    return bus->devices[devfn];
}

static int pci_qdev_init(DeviceState *qdev, DeviceInfo *base)
{
    PCIDevice *pci_dev = (PCIDevice *)qdev;
    PCIDeviceInfo *info = container_of(base, PCIDeviceInfo, qdev);
    PCIBus *bus;
    int rc;
    bool is_default_rom;

    /* initialize cap_present for pci_is_express() and pci_config_size() */
    if (info->is_express) {
        pci_dev->cap_present |= QEMU_PCI_CAP_EXPRESS;
    }

    bus = FROM_QBUS(PCIBus, qdev_get_parent_bus(qdev));
    pci_dev = do_pci_register_device(pci_dev, bus, base->name,
                                     pci_dev->devfn, info);
    if (pci_dev == NULL)
        return -1;
    if (qdev->hotplugged && info->no_hotplug) {
        qerror_report(QERR_DEVICE_NO_HOTPLUG, info->qdev.name);
        do_pci_unregister_device(pci_dev);
        return -1;
    }
    if (info->init) {
        rc = info->init(pci_dev);
        if (rc != 0) {
            do_pci_unregister_device(pci_dev);
            return rc;
        }
    }

    /* rom loading */
    is_default_rom = false;
    if (pci_dev->romfile == NULL && info->romfile != NULL) {
        pci_dev->romfile = qemu_strdup(info->romfile);
        is_default_rom = true;
    }
    pci_add_option_rom(pci_dev, is_default_rom);

    if (bus->hotplug) {
        /* Let buses differentiate between hotplug and when device is
         * enabled during qemu machine creation. */
        rc = bus->hotplug(bus->hotplug_qdev, pci_dev,
                          qdev->hotplugged ? PCI_HOTPLUG_ENABLED:
                          PCI_COLDPLUG_ENABLED);
        if (rc != 0) {
            int r = pci_unregister_device(&pci_dev->qdev);
            assert(!r);
            return rc;
        }
    }
    return 0;
}

static int pci_unplug_device(DeviceState *qdev)
{
    PCIDevice *dev = DO_UPCAST(PCIDevice, qdev, qdev);
    PCIDeviceInfo *info = container_of(qdev->info, PCIDeviceInfo, qdev);

    if (info->no_hotplug) {
        qerror_report(QERR_DEVICE_NO_HOTPLUG, info->qdev.name);
        return -1;
    }
    return dev->bus->hotplug(dev->bus->hotplug_qdev, dev,
                             PCI_HOTPLUG_DISABLED);
}

void pci_qdev_register(PCIDeviceInfo *info)
{
    info->qdev.init = pci_qdev_init;
    info->qdev.unplug = pci_unplug_device;
    info->qdev.exit = pci_unregister_device;
    info->qdev.bus_info = &pci_bus_info;
    qdev_register(&info->qdev);
}

void pci_qdev_register_many(PCIDeviceInfo *info)
{
    while (info->qdev.name) {
        pci_qdev_register(info);
        info++;
    }
}

PCIDevice *pci_create_multifunction(PCIBus *bus, int devfn, bool multifunction,
                                    const char *name)
{
    DeviceState *dev;

    dev = qdev_create(&bus->qbus, name);
    qdev_prop_set_uint32(dev, "addr", devfn);
    qdev_prop_set_bit(dev, "multifunction", multifunction);
    return DO_UPCAST(PCIDevice, qdev, dev);
}

PCIDevice *pci_try_create_multifunction(PCIBus *bus, int devfn,
                                        bool multifunction,
                                        const char *name)
{
    DeviceState *dev;

    dev = qdev_try_create(&bus->qbus, name);
    if (!dev) {
        return NULL;
    }
    qdev_prop_set_uint32(dev, "addr", devfn);
    qdev_prop_set_bit(dev, "multifunction", multifunction);
    return DO_UPCAST(PCIDevice, qdev, dev);
}

PCIDevice *pci_create_simple_multifunction(PCIBus *bus, int devfn,
                                           bool multifunction,
                                           const char *name)
{
    PCIDevice *dev = pci_create_multifunction(bus, devfn, multifunction, name);
    qdev_init_nofail(&dev->qdev);
    return dev;
}

PCIDevice *pci_create(PCIBus *bus, int devfn, const char *name)
{
    return pci_create_multifunction(bus, devfn, false, name);
}

PCIDevice *pci_create_simple(PCIBus *bus, int devfn, const char *name)
{
    return pci_create_simple_multifunction(bus, devfn, false, name);
}

PCIDevice *pci_try_create(PCIBus *bus, int devfn, const char *name)
{
    return pci_try_create_multifunction(bus, devfn, false, name);
}

static int pci_find_space(PCIDevice *pdev, uint8_t size)
{
    int config_size = pci_config_size(pdev);
    int offset = PCI_CONFIG_HEADER_SIZE;
    int i;
    for (i = PCI_CONFIG_HEADER_SIZE; i < config_size; ++i)
        if (pdev->config_map[i])
            offset = i + 1;
        else if (i - offset + 1 == size)
            return offset;
    return 0;
}

static uint8_t pci_find_capability_list(PCIDevice *pdev, uint8_t cap_id,
                                        uint8_t *prev_p)
{
    uint8_t next, prev;

    if (!(pdev->config[PCI_STATUS] & PCI_STATUS_CAP_LIST))
        return 0;

    for (prev = PCI_CAPABILITY_LIST; (next = pdev->config[prev]);
         prev = next + PCI_CAP_LIST_NEXT)
        if (pdev->config[next + PCI_CAP_LIST_ID] == cap_id)
            break;

    if (prev_p)
        *prev_p = prev;
    return next;
}

void pci_map_option_rom(PCIDevice *pdev, int region_num, pcibus_t addr, pcibus_t size, int type)
{
    cpu_register_physical_memory(addr, size, pdev->rom_offset);
}

/* Patch the PCI vendor and device ids in a PCI rom image if necessary.
   This is needed for an option rom which is used for more than one device. */
static void pci_patch_ids(PCIDevice *pdev, uint8_t *ptr, int size)
{
    uint16_t vendor_id;
    uint16_t device_id;
    uint16_t rom_vendor_id;
    uint16_t rom_device_id;
    uint16_t rom_magic;
    uint16_t pcir_offset;
    uint8_t checksum;

    /* Words in rom data are little endian (like in PCI configuration),
       so they can be read / written with pci_get_word / pci_set_word. */

    /* Only a valid rom will be patched. */
    rom_magic = pci_get_word(ptr);
    if (rom_magic != 0xaa55) {
        PCI_DPRINTF("Bad ROM magic %04x\n", rom_magic);
        return;
    }
    pcir_offset = pci_get_word(ptr + 0x18);
    if (pcir_offset + 8 >= size || memcmp(ptr + pcir_offset, "PCIR", 4)) {
        PCI_DPRINTF("Bad PCIR offset 0x%x or signature\n", pcir_offset);
        return;
    }

    vendor_id = pci_get_word(pdev->config + PCI_VENDOR_ID);
    device_id = pci_get_word(pdev->config + PCI_DEVICE_ID);
    rom_vendor_id = pci_get_word(ptr + pcir_offset + 4);
    rom_device_id = pci_get_word(ptr + pcir_offset + 6);

    PCI_DPRINTF("%s: ROM id %04x%04x / PCI id %04x%04x\n", pdev->romfile,
                vendor_id, device_id, rom_vendor_id, rom_device_id);

    checksum = ptr[6];

    if (vendor_id != rom_vendor_id) {
        /* Patch vendor id and checksum (at offset 6 for etherboot roms). */
        checksum += (uint8_t)rom_vendor_id + (uint8_t)(rom_vendor_id >> 8);
        checksum -= (uint8_t)vendor_id + (uint8_t)(vendor_id >> 8);
        PCI_DPRINTF("ROM checksum %02x / %02x\n", ptr[6], checksum);
        ptr[6] = checksum;
        pci_set_word(ptr + pcir_offset + 4, vendor_id);
    }

    if (device_id != rom_device_id) {
        /* Patch device id and checksum (at offset 6 for etherboot roms). */
        checksum += (uint8_t)rom_device_id + (uint8_t)(rom_device_id >> 8);
        checksum -= (uint8_t)device_id + (uint8_t)(device_id >> 8);
        PCI_DPRINTF("ROM checksum %02x / %02x\n", ptr[6], checksum);
        ptr[6] = checksum;
        pci_set_word(ptr + pcir_offset + 6, device_id);
    }
}

/* Add an option rom for the device */
static int pci_add_option_rom(PCIDevice *pdev, bool is_default_rom)
{
    int size;
    char *path;
    void *ptr;
    char name[32];

    if (!pdev->romfile)
        return 0;
    if (strlen(pdev->romfile) == 0)
        return 0;

    if (!pdev->rom_bar) {
        /*
         * Load rom via fw_cfg instead of creating a rom bar,
         * for 0.11 compatibility.
         */
        int class = pci_get_word(pdev->config + PCI_CLASS_DEVICE);
        if (class == 0x0300) {
            rom_add_vga(pdev->romfile);
        } else {
            rom_add_option(pdev->romfile, -1);
        }
        return 0;
    }

    path = qemu_find_file(QEMU_FILE_TYPE_BIOS, pdev->romfile);
    if (path == NULL) {
        path = qemu_strdup(pdev->romfile);
    }

    size = get_image_size(path);
    if (size < 0) {
        error_report("%s: failed to find romfile \"%s\"",
                     __FUNCTION__, pdev->romfile);
        qemu_free(path);
        return -1;
    }
    if (size & (size - 1)) {
        size = 1 << qemu_fls(size);
    }

    if (pdev->qdev.info->vmsd)
        snprintf(name, sizeof(name), "%s.rom", pdev->qdev.info->vmsd->name);
    else
        snprintf(name, sizeof(name), "%s.rom", pdev->qdev.info->name);
    pdev->rom_offset = qemu_ram_alloc(&pdev->qdev, name, size);

    ptr = qemu_get_ram_ptr(pdev->rom_offset);
    load_image(path, ptr);
    qemu_free(path);

    if (is_default_rom) {
        /* Only the default rom images will be patched (if needed). */
        pci_patch_ids(pdev, ptr, size);
    }

    qemu_put_ram_ptr(ptr);

    pci_register_bar(pdev, PCI_ROM_SLOT, size,
                     0, pci_map_option_rom);

    return 0;
}

static void pci_del_option_rom(PCIDevice *pdev)
{
    if (!pdev->rom_offset)
        return;

    qemu_ram_free(pdev->rom_offset);
    pdev->rom_offset = 0;
}

/*
 * if !offset
 * Reserve space and add capability to the linked list in pci config space
 *
 * if offset = 0,
 * Find and reserve space and add capability to the linked list
 * in pci config space */
int pci_add_capability(PCIDevice *pdev, uint8_t cap_id,
                       uint8_t offset, uint8_t size)
{
    uint8_t *config;
    if (!offset) {
        offset = pci_find_space(pdev, size);
        if (!offset) {
            return -ENOSPC;
        }
    } else {
        int i;

        for (i = offset; i < offset + size; i++) {
            if (pdev->config_map[i]) {
                fprintf(stderr, "ERROR: %04x:%02x:%02x.%x "
                        "Attempt to add PCI capability %x at offset "
                        "%x overlaps existing capability %x at offset %x\n",
                        pci_find_domain(pdev->bus), pci_bus_num(pdev->bus),
                        PCI_SLOT(pdev->devfn), PCI_FUNC(pdev->devfn),
                        cap_id, offset, pdev->config_map[i], i);
                return -EINVAL;
            }
        }
    }

    config = pdev->config + offset;
    config[PCI_CAP_LIST_ID] = cap_id;
    config[PCI_CAP_LIST_NEXT] = pdev->config[PCI_CAPABILITY_LIST];
    pdev->config[PCI_CAPABILITY_LIST] = offset;
    memset(pdev->config_map + offset, cap_id, size);
    /* Make capability read-only by default */
    memset(pdev->wmask + offset, 0, size);
    /* Check capability by default */
    memset(pdev->cmask + offset, 0xFF, size);

    pdev->config[PCI_STATUS] |= PCI_STATUS_CAP_LIST;

    return offset;
}

/* Unlink capability from the pci config space. */
void pci_del_capability(PCIDevice *pdev, uint8_t cap_id, uint8_t size)
{
    uint8_t prev, offset = pci_find_capability_list(pdev, cap_id, &prev);
    if (!offset)
        return;
    pdev->config[prev] = pdev->config[offset + PCI_CAP_LIST_NEXT];
    /* Make capability writable again */
    memset(pdev->wmask + offset, 0xff, size);
    memset(pdev->w1cmask + offset, 0, size);
    /* Clear cmask as device-specific registers can't be checked */
    memset(pdev->cmask + offset, 0, size);
    memset(pdev->config_map + offset, 0, size);

    if (!pdev->config[PCI_CAPABILITY_LIST]) {
        pdev->config[PCI_STATUS] &= ~PCI_STATUS_CAP_LIST;
    }
}

uint8_t pci_find_capability(PCIDevice *pdev, uint8_t cap_id)
{
    return pci_find_capability_list(pdev, cap_id, NULL);
}

static void pcibus_dev_print(Monitor *mon, DeviceState *dev, int indent)
{
    PCIDevice *d = (PCIDevice *)dev;
    const pci_class_desc *desc;
    char ctxt[64];
    PCIIORegion *r;
    int i, class;

    class = pci_get_word(d->config + PCI_CLASS_DEVICE);
    desc = pci_class_descriptions;
    while (desc->desc && class != desc->class)
        desc++;
    if (desc->desc) {
        snprintf(ctxt, sizeof(ctxt), "%s", desc->desc);
    } else {
        snprintf(ctxt, sizeof(ctxt), "Class %04x", class);
    }

    monitor_printf(mon, "%*sclass %s, addr %02x:%02x.%x, "
                   "pci id %04x:%04x (sub %04x:%04x)\n",
                   indent, "", ctxt, pci_bus_num(d->bus),
                   PCI_SLOT(d->devfn), PCI_FUNC(d->devfn),
                   pci_get_word(d->config + PCI_VENDOR_ID),
                   pci_get_word(d->config + PCI_DEVICE_ID),
                   pci_get_word(d->config + PCI_SUBSYSTEM_VENDOR_ID),
                   pci_get_word(d->config + PCI_SUBSYSTEM_ID));
    for (i = 0; i < PCI_NUM_REGIONS; i++) {
        r = &d->io_regions[i];
        if (!r->size)
            continue;
        monitor_printf(mon, "%*sbar %d: %s at 0x%"FMT_PCIBUS
                       " [0x%"FMT_PCIBUS"]\n",
                       indent, "",
                       i, r->type & PCI_BASE_ADDRESS_SPACE_IO ? "i/o" : "mem",
                       r->addr, r->addr + r->size - 1);
    }
}

static char *pci_dev_fw_name(DeviceState *dev, char *buf, int len)
{
    PCIDevice *d = (PCIDevice *)dev;
    const char *name = NULL;
    const pci_class_desc *desc =  pci_class_descriptions;
    int class = pci_get_word(d->config + PCI_CLASS_DEVICE);

    while (desc->desc &&
          (class & ~desc->fw_ign_bits) !=
          (desc->class & ~desc->fw_ign_bits)) {
        desc++;
    }

    if (desc->desc) {
        name = desc->fw_name;
    }

    if (name) {
        pstrcpy(buf, len, name);
    } else {
        snprintf(buf, len, "pci%04x,%04x",
                 pci_get_word(d->config + PCI_VENDOR_ID),
                 pci_get_word(d->config + PCI_DEVICE_ID));
    }

    return buf;
}

static char *pcibus_get_fw_dev_path(DeviceState *dev)
{
    PCIDevice *d = (PCIDevice *)dev;
    char path[50], name[33];
    int off;

    off = snprintf(path, sizeof(path), "%s@%x",
                   pci_dev_fw_name(dev, name, sizeof name),
                   PCI_SLOT(d->devfn));
    if (PCI_FUNC(d->devfn))
        snprintf(path + off, sizeof(path) + off, ",%x", PCI_FUNC(d->devfn));
    return strdup(path);
}

static char *pcibus_get_dev_path(DeviceState *dev)
{
    PCIDevice *d = container_of(dev, PCIDevice, qdev);
    PCIDevice *t;
    int slot_depth;
    /* Path format: Domain:00:Slot.Function:Slot.Function....:Slot.Function.
     * 00 is added here to make this format compatible with
     * domain:Bus:Slot.Func for systems without nested PCI bridges.
     * Slot.Function list specifies the slot and function numbers for all
     * devices on the path from root to the specific device. */
    char domain[] = "DDDD:00";
    char slot[] = ":SS.F";
    int domain_len = sizeof domain - 1 /* For '\0' */;
    int slot_len = sizeof slot - 1 /* For '\0' */;
    int path_len;
    char *path, *p;
    int s;

    /* Calculate # of slots on path between device and root. */;
    slot_depth = 0;
    for (t = d; t; t = t->bus->parent_dev) {
        ++slot_depth;
    }

    path_len = domain_len + slot_len * slot_depth;

    /* Allocate memory, fill in the terminating null byte. */
    path = qemu_malloc(path_len + 1 /* For '\0' */);
    path[path_len] = '\0';

    /* First field is the domain. */
    s = snprintf(domain, sizeof domain, "%04x:00", pci_find_domain(d->bus));
    assert(s == domain_len);
    memcpy(path, domain, domain_len);

    /* Fill in slot numbers. We walk up from device to root, so need to print
     * them in the reverse order, last to first. */
    p = path + path_len;
    for (t = d; t; t = t->bus->parent_dev) {
        p -= slot_len;
        s = snprintf(slot, sizeof slot, ":%02x.%x",
                     PCI_SLOT(t->devfn), PCI_FUNC(t->devfn));
        assert(s == slot_len);
        memcpy(p, slot, slot_len);
    }

    return path;
}

static int pci_qdev_find_recursive(PCIBus *bus,
                                   const char *id, PCIDevice **pdev)
{
    DeviceState *qdev = qdev_find_recursive(&bus->qbus, id);
    if (!qdev) {
        return -ENODEV;
    }

    /* roughly check if given qdev is pci device */
    if (qdev->info->init == &pci_qdev_init &&
        qdev->parent_bus->info == &pci_bus_info) {
        *pdev = DO_UPCAST(PCIDevice, qdev, qdev);
        return 0;
    }
    return -EINVAL;
}

int pci_qdev_find_device(const char *id, PCIDevice **pdev)
{
    struct PCIHostBus *host;
    int rc = -ENODEV;

    QLIST_FOREACH(host, &host_buses, next) {
        int tmp = pci_qdev_find_recursive(host->bus, id, pdev);
        if (!tmp) {
            rc = 0;
            break;
        }
        if (tmp != -ENODEV) {
            rc = tmp;
        }
    }

    return rc;
}<|MERGE_RESOLUTION|>--- conflicted
+++ resolved
@@ -833,11 +833,8 @@
     pci_dev->irq_state = 0;
     pci_config_alloc(pci_dev);
 
-<<<<<<< HEAD
     memset(pci_dev->config_map, 0xff, PCI_CONFIG_HEADER_SIZE);
 
-=======
->>>>>>> fdba9594
     pci_config_set_vendor_id(pci_dev->config, info->vendor_id);
     pci_config_set_device_id(pci_dev->config, info->device_id);
     pci_config_set_revision(pci_dev->config, info->revision);
