/*
 * QEMU host block devices
 *
 * Copyright (c) 2003-2008 Fabrice Bellard
 *
 * This work is licensed under the terms of the GNU GPL, version 2 or
 * later.  See the COPYING file in the top-level directory.
 */

#include "block.h"
#include "blockdev.h"
#include "monitor.h"
#include "qerror.h"
#include "qemu-option.h"
#include "qemu-config.h"
#include "sysemu.h"
#include "block_int.h"

static QTAILQ_HEAD(drivelist, DriveInfo) drives = QTAILQ_HEAD_INITIALIZER(drives);

static const char *const if_name[IF_COUNT] = {
    [IF_NONE] = "none",
    [IF_IDE] = "ide",
    [IF_SCSI] = "scsi",
    [IF_FLOPPY] = "floppy",
    [IF_PFLASH] = "pflash",
    [IF_MTD] = "mtd",
    [IF_SD] = "sd",
    [IF_VIRTIO] = "virtio",
    [IF_XEN] = "xen",
};

static const int if_max_devs[IF_COUNT] = {
    /*
     * Do not change these numbers!  They govern how drive option
     * index maps to unit and bus.  That mapping is ABI.
     *
     * All controllers used to imlement if=T drives need to support
     * if_max_devs[T] units, for any T with if_max_devs[T] != 0.
     * Otherwise, some index values map to "impossible" bus, unit
     * values.
     *
     * For instance, if you change [IF_SCSI] to 255, -drive
     * if=scsi,index=12 no longer means bus=1,unit=5, but
     * bus=0,unit=12.  With an lsi53c895a controller (7 units max),
     * the drive can't be set up.  Regression.
     */
    [IF_IDE] = 2,
    [IF_SCSI] = 7,
};

/*
 * We automatically delete the drive when a device using it gets
 * unplugged.  Questionable feature, but we can't just drop it.
 * Device models call blockdev_mark_auto_del() to schedule the
 * automatic deletion, and generic qdev code calls blockdev_auto_del()
 * when deletion is actually safe.
 */
void blockdev_mark_auto_del(BlockDriverState *bs)
{
    DriveInfo *dinfo = drive_get_by_blockdev(bs);

    if (dinfo) {
        dinfo->auto_del = 1;
    }
}

void blockdev_auto_del(BlockDriverState *bs)
{
    DriveInfo *dinfo = drive_get_by_blockdev(bs);

    if (dinfo && dinfo->auto_del) {
        drive_put_ref(dinfo);
    }
}

static int drive_index_to_bus_id(BlockInterfaceType type, int index)
{
    int max_devs = if_max_devs[type];
    return max_devs ? index / max_devs : 0;
}

static int drive_index_to_unit_id(BlockInterfaceType type, int index)
{
    int max_devs = if_max_devs[type];
    return max_devs ? index % max_devs : index;
}

QemuOpts *drive_def(const char *optstr)
{
    return qemu_opts_parse(qemu_find_opts("drive"), optstr, 0);
}

QemuOpts *drive_add(BlockInterfaceType type, int index, const char *file,
                    const char *optstr)
{
    QemuOpts *opts;
    char buf[32];

    opts = drive_def(optstr);
    if (!opts) {
        return NULL;
    }
    if (type != IF_DEFAULT) {
        qemu_opt_set(opts, "if", if_name[type]);
    }
    if (index >= 0) {
        snprintf(buf, sizeof(buf), "%d", index);
        qemu_opt_set(opts, "index", buf);
    }
    if (file)
        qemu_opt_set(opts, "file", file);
    return opts;
}

DriveInfo *drive_get(BlockInterfaceType type, int bus, int unit)
{
    DriveInfo *dinfo;

    /* seek interface, bus and unit */

    QTAILQ_FOREACH(dinfo, &drives, next) {
        if (dinfo->type == type &&
	    dinfo->bus == bus &&
	    dinfo->unit == unit)
            return dinfo;
    }

    return NULL;
}

DriveInfo *drive_get_by_index(BlockInterfaceType type, int index)
{
    return drive_get(type,
                     drive_index_to_bus_id(type, index),
                     drive_index_to_unit_id(type, index));
}

int drive_get_max_bus(BlockInterfaceType type)
{
    int max_bus;
    DriveInfo *dinfo;

    max_bus = -1;
    QTAILQ_FOREACH(dinfo, &drives, next) {
        if(dinfo->type == type &&
           dinfo->bus > max_bus)
            max_bus = dinfo->bus;
    }
    return max_bus;
}

/* Get a block device.  This should only be used for single-drive devices
   (e.g. SD/Floppy/MTD).  Multi-disk devices (scsi/ide) should use the
   appropriate bus.  */
DriveInfo *drive_get_next(BlockInterfaceType type)
{
    static int next_block_unit[IF_COUNT];

    return drive_get(type, 0, next_block_unit[type]++);
}

DriveInfo *drive_get_by_blockdev(BlockDriverState *bs)
{
    DriveInfo *dinfo;

    QTAILQ_FOREACH(dinfo, &drives, next) {
        if (dinfo->bdrv == bs) {
            return dinfo;
        }
    }
    return NULL;
}

static void bdrv_format_print(void *opaque, const char *name)
{
    error_printf(" %s", name);
}

static void drive_uninit(DriveInfo *dinfo)
{
    qemu_opts_del(dinfo->opts);
    bdrv_delete(dinfo->bdrv);
    g_free(dinfo->id);
    QTAILQ_REMOVE(&drives, dinfo, next);
    g_free(dinfo);
}

void drive_put_ref(DriveInfo *dinfo)
{
    assert(dinfo->refcount);
    if (--dinfo->refcount == 0) {
        drive_uninit(dinfo);
    }
}

void drive_get_ref(DriveInfo *dinfo)
{
    dinfo->refcount++;
}

static int parse_block_error_action(const char *buf, int is_read)
{
    if (!strcmp(buf, "ignore")) {
        return BLOCK_ERR_IGNORE;
    } else if (!is_read && !strcmp(buf, "enospc")) {
        return BLOCK_ERR_STOP_ENOSPC;
    } else if (!strcmp(buf, "stop")) {
        return BLOCK_ERR_STOP_ANY;
    } else if (!strcmp(buf, "report")) {
        return BLOCK_ERR_REPORT;
    } else {
        error_report("'%s' invalid %s error action",
                     buf, is_read ? "read" : "write");
        return -1;
    }
}

static bool do_check_io_limits(BlockIOLimit *io_limits)
{
    bool bps_flag;
    bool iops_flag;

    assert(io_limits);

    bps_flag  = (io_limits->bps[BLOCK_IO_LIMIT_TOTAL] != 0)
                 && ((io_limits->bps[BLOCK_IO_LIMIT_READ] != 0)
                 || (io_limits->bps[BLOCK_IO_LIMIT_WRITE] != 0));
    iops_flag = (io_limits->iops[BLOCK_IO_LIMIT_TOTAL] != 0)
                 && ((io_limits->iops[BLOCK_IO_LIMIT_READ] != 0)
                 || (io_limits->iops[BLOCK_IO_LIMIT_WRITE] != 0));
    if (bps_flag || iops_flag) {
        return false;
    }

    return true;
}

DriveInfo *drive_init(QemuOpts *opts, int default_to_scsi)
{
    const char *buf;
    const char *file = NULL;
    char devname[128];
    const char *serial;
    const char *mediastr = "";
    BlockInterfaceType type;
    enum { MEDIA_DISK, MEDIA_CDROM } media;
    int bus_id, unit_id;
    int cyls, heads, secs, translation;
    BlockDriver *drv = NULL;
    int max_devs;
    int index;
    int ro = 0;
    int bdrv_flags = 0;
    int on_read_error, on_write_error;
    const char *devaddr;
    DriveInfo *dinfo;
    BlockIOLimit io_limits;
    int snapshot = 0;
    int ret;

    translation = BIOS_ATA_TRANSLATION_AUTO;
    media = MEDIA_DISK;

    /* extract parameters */
    bus_id  = qemu_opt_get_number(opts, "bus", 0);
    unit_id = qemu_opt_get_number(opts, "unit", -1);
    index   = qemu_opt_get_number(opts, "index", -1);

    cyls  = qemu_opt_get_number(opts, "cyls", 0);
    heads = qemu_opt_get_number(opts, "heads", 0);
    secs  = qemu_opt_get_number(opts, "secs", 0);

    snapshot = qemu_opt_get_bool(opts, "snapshot", 0);
    ro = qemu_opt_get_bool(opts, "readonly", 0);

    file = qemu_opt_get(opts, "file");
    serial = qemu_opt_get(opts, "serial");

    if ((buf = qemu_opt_get(opts, "if")) != NULL) {
        pstrcpy(devname, sizeof(devname), buf);
        for (type = 0; type < IF_COUNT && strcmp(buf, if_name[type]); type++)
            ;
        if (type == IF_COUNT) {
            error_report("unsupported bus type '%s'", buf);
            return NULL;
	}
    } else {
        type = default_to_scsi ? IF_SCSI : IF_IDE;
        pstrcpy(devname, sizeof(devname), if_name[type]);
    }

    max_devs = if_max_devs[type];

    if (cyls || heads || secs) {
        if (cyls < 1 || (type == IF_IDE && cyls > 16383)) {
            error_report("invalid physical cyls number");
	    return NULL;
	}
        if (heads < 1 || (type == IF_IDE && heads > 16)) {
            error_report("invalid physical heads number");
	    return NULL;
	}
        if (secs < 1 || (type == IF_IDE && secs > 63)) {
            error_report("invalid physical secs number");
	    return NULL;
	}
    }

    if ((buf = qemu_opt_get(opts, "trans")) != NULL) {
        if (!cyls) {
            error_report("'%s' trans must be used with cyls, heads and secs",
                         buf);
            return NULL;
        }
        if (!strcmp(buf, "none"))
            translation = BIOS_ATA_TRANSLATION_NONE;
        else if (!strcmp(buf, "lba"))
            translation = BIOS_ATA_TRANSLATION_LBA;
        else if (!strcmp(buf, "auto"))
            translation = BIOS_ATA_TRANSLATION_AUTO;
	else {
            error_report("'%s' invalid translation type", buf);
	    return NULL;
	}
    }

    if ((buf = qemu_opt_get(opts, "media")) != NULL) {
        if (!strcmp(buf, "disk")) {
	    media = MEDIA_DISK;
	} else if (!strcmp(buf, "cdrom")) {
            if (cyls || secs || heads) {
                error_report("CHS can't be set with media=%s", buf);
	        return NULL;
            }
	    media = MEDIA_CDROM;
	} else {
	    error_report("'%s' invalid media", buf);
	    return NULL;
	}
    }

    if ((buf = qemu_opt_get(opts, "cache")) != NULL) {
        if (bdrv_parse_cache_flags(buf, &bdrv_flags) != 0) {
            error_report("invalid cache option");
            return NULL;
        }
    }

#ifdef CONFIG_LINUX_AIO
    if ((buf = qemu_opt_get(opts, "aio")) != NULL) {
        if (!strcmp(buf, "native")) {
            bdrv_flags |= BDRV_O_NATIVE_AIO;
        } else if (!strcmp(buf, "threads")) {
            /* this is the default */
        } else {
           error_report("invalid aio option");
           return NULL;
        }
    }
#endif

    if ((buf = qemu_opt_get(opts, "format")) != NULL) {
       if (strcmp(buf, "?") == 0) {
           error_printf("Supported formats:");
           bdrv_iterate_format(bdrv_format_print, NULL);
           error_printf("\n");
           return NULL;
        }
        drv = bdrv_find_whitelisted_format(buf);
        if (!drv) {
            error_report("'%s' invalid format", buf);
            return NULL;
        }
    }

<<<<<<< HEAD
    if (qemu_opt_get(opts, "boot") != NULL) {
        fprintf(stderr, "qemu-kvm: boot=on|off is deprecated and will be "
                "ignored. Future versions will reject this parameter. Please "
                "update your scripts.\n");
=======
    /* disk I/O throttling */
    io_limits.bps[BLOCK_IO_LIMIT_TOTAL]  =
                           qemu_opt_get_number(opts, "bps", 0);
    io_limits.bps[BLOCK_IO_LIMIT_READ]   =
                           qemu_opt_get_number(opts, "bps_rd", 0);
    io_limits.bps[BLOCK_IO_LIMIT_WRITE]  =
                           qemu_opt_get_number(opts, "bps_wr", 0);
    io_limits.iops[BLOCK_IO_LIMIT_TOTAL] =
                           qemu_opt_get_number(opts, "iops", 0);
    io_limits.iops[BLOCK_IO_LIMIT_READ]  =
                           qemu_opt_get_number(opts, "iops_rd", 0);
    io_limits.iops[BLOCK_IO_LIMIT_WRITE] =
                           qemu_opt_get_number(opts, "iops_wr", 0);

    if (!do_check_io_limits(&io_limits)) {
        error_report("bps(iops) and bps_rd/bps_wr(iops_rd/iops_wr) "
                     "cannot be used at the same time");
        return NULL;
>>>>>>> 0563e191
    }

    on_write_error = BLOCK_ERR_STOP_ENOSPC;
    if ((buf = qemu_opt_get(opts, "werror")) != NULL) {
        if (type != IF_IDE && type != IF_SCSI && type != IF_VIRTIO && type != IF_NONE) {
            error_report("werror is not supported by this bus type");
            return NULL;
        }

        on_write_error = parse_block_error_action(buf, 0);
        if (on_write_error < 0) {
            return NULL;
        }
    }

    on_read_error = BLOCK_ERR_REPORT;
    if ((buf = qemu_opt_get(opts, "rerror")) != NULL) {
        if (type != IF_IDE && type != IF_VIRTIO && type != IF_SCSI && type != IF_NONE) {
            error_report("rerror is not supported by this bus type");
            return NULL;
        }

        on_read_error = parse_block_error_action(buf, 1);
        if (on_read_error < 0) {
            return NULL;
        }
    }

    if ((devaddr = qemu_opt_get(opts, "addr")) != NULL) {
        if (type != IF_VIRTIO) {
            error_report("addr is not supported by this bus type");
            return NULL;
        }
    }

    /* compute bus and unit according index */

    if (index != -1) {
        if (bus_id != 0 || unit_id != -1) {
            error_report("index cannot be used with bus and unit");
            return NULL;
        }
        bus_id = drive_index_to_bus_id(type, index);
        unit_id = drive_index_to_unit_id(type, index);
    }

    /* if user doesn't specify a unit_id,
     * try to find the first free
     */

    if (unit_id == -1) {
       unit_id = 0;
       while (drive_get(type, bus_id, unit_id) != NULL) {
           unit_id++;
           if (max_devs && unit_id >= max_devs) {
               unit_id -= max_devs;
               bus_id++;
           }
       }
    }

    /* check unit id */

    if (max_devs && unit_id >= max_devs) {
        error_report("unit %d too big (max is %d)",
                     unit_id, max_devs - 1);
        return NULL;
    }

    /*
     * catch multiple definitions
     */

    if (drive_get(type, bus_id, unit_id) != NULL) {
        error_report("drive with bus=%d, unit=%d (index=%d) exists",
                     bus_id, unit_id, index);
        return NULL;
    }

    /* init */

    dinfo = g_malloc0(sizeof(*dinfo));
    if ((buf = qemu_opts_id(opts)) != NULL) {
        dinfo->id = g_strdup(buf);
    } else {
        /* no id supplied -> create one */
        dinfo->id = g_malloc0(32);
        if (type == IF_IDE || type == IF_SCSI)
            mediastr = (media == MEDIA_CDROM) ? "-cd" : "-hd";
        if (max_devs)
            snprintf(dinfo->id, 32, "%s%i%s%i",
                     devname, bus_id, mediastr, unit_id);
        else
            snprintf(dinfo->id, 32, "%s%s%i",
                     devname, mediastr, unit_id);
    }
    dinfo->bdrv = bdrv_new(dinfo->id);
    dinfo->devaddr = devaddr;
    dinfo->type = type;
    dinfo->bus = bus_id;
    dinfo->unit = unit_id;
    dinfo->opts = opts;
    dinfo->refcount = 1;
    if (serial)
        strncpy(dinfo->serial, serial, sizeof(dinfo->serial) - 1);
    QTAILQ_INSERT_TAIL(&drives, dinfo, next);

    bdrv_set_on_error(dinfo->bdrv, on_read_error, on_write_error);

    /* disk I/O throttling */
    bdrv_set_io_limits(dinfo->bdrv, &io_limits);

    switch(type) {
    case IF_IDE:
    case IF_SCSI:
    case IF_XEN:
    case IF_NONE:
        switch(media) {
	case MEDIA_DISK:
            if (cyls != 0) {
                bdrv_set_geometry_hint(dinfo->bdrv, cyls, heads, secs);
                bdrv_set_translation_hint(dinfo->bdrv, translation);
            }
	    break;
	case MEDIA_CDROM:
            dinfo->media_cd = 1;
	    break;
	}
        break;
    case IF_SD:
    case IF_FLOPPY:
    case IF_PFLASH:
    case IF_MTD:
        break;
    case IF_VIRTIO:
        /* add virtio block device */
        opts = qemu_opts_create(qemu_find_opts("device"), NULL, 0);
        qemu_opt_set(opts, "driver", "virtio-blk");
        qemu_opt_set(opts, "drive", dinfo->id);
        if (devaddr)
            qemu_opt_set(opts, "addr", devaddr);
        break;
    default:
        abort();
    }
    if (!file || !*file) {
        return dinfo;
    }
    if (snapshot) {
        /* always use cache=unsafe with snapshot */
        bdrv_flags &= ~BDRV_O_CACHE_MASK;
        bdrv_flags |= (BDRV_O_SNAPSHOT|BDRV_O_CACHE_WB|BDRV_O_NO_FLUSH);
    }

    if (media == MEDIA_CDROM) {
        /* CDROM is fine for any interface, don't check.  */
        ro = 1;
    } else if (ro == 1) {
        if (type != IF_SCSI && type != IF_VIRTIO && type != IF_FLOPPY && type != IF_NONE) {
            error_report("readonly not supported by this bus type");
            goto err;
        }
    }

    bdrv_flags |= ro ? 0 : BDRV_O_RDWR;

    ret = bdrv_open(dinfo->bdrv, file, bdrv_flags, drv);
    if (ret < 0) {
        error_report("could not open disk image %s: %s",
                     file, strerror(-ret));
        goto err;
    }

    if (bdrv_key_required(dinfo->bdrv))
        autostart = 0;
    return dinfo;

err:
    bdrv_delete(dinfo->bdrv);
    g_free(dinfo->id);
    QTAILQ_REMOVE(&drives, dinfo, next);
    g_free(dinfo);
    return NULL;
}

void do_commit(Monitor *mon, const QDict *qdict)
{
    const char *device = qdict_get_str(qdict, "device");
    BlockDriverState *bs;

    if (!strcmp(device, "all")) {
        bdrv_commit_all();
    } else {
        bs = bdrv_find(device);
        if (!bs) {
            qerror_report(QERR_DEVICE_NOT_FOUND, device);
            return;
        }
        bdrv_commit(bs);
    }
}

int do_snapshot_blkdev(Monitor *mon, const QDict *qdict, QObject **ret_data)
{
    const char *device = qdict_get_str(qdict, "device");
    const char *filename = qdict_get_try_str(qdict, "snapshot-file");
    const char *format = qdict_get_try_str(qdict, "format");
    BlockDriverState *bs;
    BlockDriver *drv, *old_drv, *proto_drv;
    int ret = 0;
    int flags;
    char old_filename[1024];

    if (!filename) {
        qerror_report(QERR_MISSING_PARAMETER, "snapshot-file");
        ret = -1;
        goto out;
    }

    bs = bdrv_find(device);
    if (!bs) {
        qerror_report(QERR_DEVICE_NOT_FOUND, device);
        ret = -1;
        goto out;
    }

    pstrcpy(old_filename, sizeof(old_filename), bs->filename);

    old_drv = bs->drv;
    flags = bs->open_flags;

    if (!format) {
        format = "qcow2";
    }

    drv = bdrv_find_format(format);
    if (!drv) {
        qerror_report(QERR_INVALID_BLOCK_FORMAT, format);
        ret = -1;
        goto out;
    }

    proto_drv = bdrv_find_protocol(filename);
    if (!proto_drv) {
        qerror_report(QERR_INVALID_BLOCK_FORMAT, format);
        ret = -1;
        goto out;
    }

    ret = bdrv_img_create(filename, format, bs->filename,
                          bs->drv->format_name, NULL, -1, flags);
    if (ret) {
        goto out;
    }

    qemu_aio_flush();
    bdrv_flush(bs);

    bdrv_close(bs);
    ret = bdrv_open(bs, filename, flags, drv);
    /*
     * If reopening the image file we just created fails, fall back
     * and try to re-open the original image. If that fails too, we
     * are in serious trouble.
     */
    if (ret != 0) {
        ret = bdrv_open(bs, old_filename, flags, old_drv);
        if (ret != 0) {
            qerror_report(QERR_OPEN_FILE_FAILED, old_filename);
        } else {
            qerror_report(QERR_OPEN_FILE_FAILED, filename);
        }
    }
out:
    if (ret) {
        ret = -1;
    }

    return ret;
}

static int eject_device(Monitor *mon, BlockDriverState *bs, int force)
{
    if (!bdrv_dev_has_removable_media(bs)) {
        qerror_report(QERR_DEVICE_NOT_REMOVABLE, bdrv_get_device_name(bs));
        return -1;
    }
    if (bdrv_dev_is_medium_locked(bs) && !bdrv_dev_is_tray_open(bs)) {
        bdrv_dev_eject_request(bs, force);
        if (!force) {
            qerror_report(QERR_DEVICE_LOCKED, bdrv_get_device_name(bs));
            return -1;
        }
    }
    bdrv_close(bs);
    return 0;
}

int do_eject(Monitor *mon, const QDict *qdict, QObject **ret_data)
{
    BlockDriverState *bs;
    int force = qdict_get_try_bool(qdict, "force", 0);
    const char *filename = qdict_get_str(qdict, "device");

    bs = bdrv_find(filename);
    if (!bs) {
        qerror_report(QERR_DEVICE_NOT_FOUND, filename);
        return -1;
    }
    return eject_device(mon, bs, force);
}

int do_block_set_passwd(Monitor *mon, const QDict *qdict,
                        QObject **ret_data)
{
    BlockDriverState *bs;
    int err;

    bs = bdrv_find(qdict_get_str(qdict, "device"));
    if (!bs) {
        qerror_report(QERR_DEVICE_NOT_FOUND, qdict_get_str(qdict, "device"));
        return -1;
    }

    err = bdrv_set_key(bs, qdict_get_str(qdict, "password"));
    if (err == -EINVAL) {
        qerror_report(QERR_DEVICE_NOT_ENCRYPTED, bdrv_get_device_name(bs));
        return -1;
    } else if (err < 0) {
        qerror_report(QERR_INVALID_PASSWORD);
        return -1;
    }

    return 0;
}

int do_change_block(Monitor *mon, const char *device,
                    const char *filename, const char *fmt)
{
    BlockDriverState *bs;
    BlockDriver *drv = NULL;
    int bdrv_flags;

    bs = bdrv_find(device);
    if (!bs) {
        qerror_report(QERR_DEVICE_NOT_FOUND, device);
        return -1;
    }
    if (fmt) {
        drv = bdrv_find_whitelisted_format(fmt);
        if (!drv) {
            qerror_report(QERR_INVALID_BLOCK_FORMAT, fmt);
            return -1;
        }
    }
    if (eject_device(mon, bs, 0) < 0) {
        return -1;
    }
    bdrv_flags = bdrv_is_read_only(bs) ? 0 : BDRV_O_RDWR;
    bdrv_flags |= bdrv_is_snapshot(bs) ? BDRV_O_SNAPSHOT : 0;
    if (bdrv_open(bs, filename, bdrv_flags, drv) < 0) {
        qerror_report(QERR_OPEN_FILE_FAILED, filename);
        return -1;
    }
    return monitor_read_bdrv_key_start(mon, bs, NULL, NULL);
}

int do_drive_del(Monitor *mon, const QDict *qdict, QObject **ret_data)
{
    const char *id = qdict_get_str(qdict, "id");
    BlockDriverState *bs;

    bs = bdrv_find(id);
    if (!bs) {
        qerror_report(QERR_DEVICE_NOT_FOUND, id);
        return -1;
    }
    if (bdrv_in_use(bs)) {
        qerror_report(QERR_DEVICE_IN_USE, id);
        return -1;
    }

    /* quiesce block driver; prevent further io */
    qemu_aio_flush();
    bdrv_flush(bs);
    bdrv_close(bs);

    /* if we have a device attached to this BlockDriverState
     * then we need to make the drive anonymous until the device
     * can be removed.  If this is a drive with no device backing
     * then we can just get rid of the block driver state right here.
     */
    if (bdrv_get_attached_dev(bs)) {
        bdrv_make_anon(bs);
    } else {
        drive_uninit(drive_get_by_blockdev(bs));
    }

    return 0;
}

/*
 * XXX: replace the QERR_UNDEFINED_ERROR errors with real values once the
 * existing QERR_ macro mess is cleaned up.  A good example for better
 * error reports can be found in the qemu-img resize code.
 */
int do_block_resize(Monitor *mon, const QDict *qdict, QObject **ret_data)
{
    const char *device = qdict_get_str(qdict, "device");
    int64_t size = qdict_get_int(qdict, "size");
    BlockDriverState *bs;

    bs = bdrv_find(device);
    if (!bs) {
        qerror_report(QERR_DEVICE_NOT_FOUND, device);
        return -1;
    }

    if (size < 0) {
        qerror_report(QERR_UNDEFINED_ERROR);
        return -1;
    }

    if (bdrv_truncate(bs, size)) {
        qerror_report(QERR_UNDEFINED_ERROR);
        return -1;
    }

    return 0;
}<|MERGE_RESOLUTION|>--- conflicted
+++ resolved
@@ -374,12 +374,6 @@
         }
     }
 
-<<<<<<< HEAD
-    if (qemu_opt_get(opts, "boot") != NULL) {
-        fprintf(stderr, "qemu-kvm: boot=on|off is deprecated and will be "
-                "ignored. Future versions will reject this parameter. Please "
-                "update your scripts.\n");
-=======
     /* disk I/O throttling */
     io_limits.bps[BLOCK_IO_LIMIT_TOTAL]  =
                            qemu_opt_get_number(opts, "bps", 0);
@@ -398,7 +392,12 @@
         error_report("bps(iops) and bps_rd/bps_wr(iops_rd/iops_wr) "
                      "cannot be used at the same time");
         return NULL;
->>>>>>> 0563e191
+    }
+
+    if (qemu_opt_get(opts, "boot") != NULL) {
+        fprintf(stderr, "qemu-kvm: boot=on|off is deprecated and will be "
+                "ignored. Future versions will reject this parameter. Please "
+                "update your scripts.\n");
     }
 
     on_write_error = BLOCK_ERR_STOP_ENOSPC;
