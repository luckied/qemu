--- conflicted
+++ resolved
@@ -38,30 +38,16 @@
 Summary: QEMU is a FAST! processor emulator
 Name: qemu
 Version: 1.0
-<<<<<<< HEAD
-Release: 9.3%{?dist}
-=======
 Release: 17%{?dist}
->>>>>>> 45f96fec
 # Epoch because we pushed a qemu-1.0 package
 Epoch: 2
 License: GPLv2+ and LGPLv2+ and BSD
 Group: Development/Tools
 URL: http://www.qemu.org/
 # RHEL will build Qemu only on x86_64:
-<<<<<<< HEAD
-%if 0%{?rhel}
-ExclusiveArch: x86_64
-%endif
-
-# Allow one off builds to be minimalized without foreign
-# architecture support (--with x86only):
-%define with_x86only  %{?_with_x86only:     1} %{?!_with_x86only:     0}
-=======
 %if %{with exclusive_x86_64}
 ExclusiveArch: x86_64
 %endif
->>>>>>> 45f96fec
 
 # OOM killer breaks builds with parallel make on s390(x)
 %ifarch s390 s390x
@@ -238,11 +224,7 @@
 %endif
 # For network block driver
 BuildRequires: libcurl-devel
-<<<<<<< HEAD
-%if !0%{?rhel}
-=======
 %if %{with rbd}
->>>>>>> 45f96fec
 # For rbd block driver
 BuildRequires: ceph-devel
 %endif
@@ -263,11 +245,7 @@
 BuildRequires: bluez-libs-devel
 # For Braille device support
 BuildRequires: brlapi-devel
-<<<<<<< HEAD
-%if !0%{?rhel}
-=======
 %if %{with fdt}
->>>>>>> 45f96fec
 # For FDT device tree support
 BuildRequires: libfdt-devel
 %endif
@@ -643,16 +621,11 @@
             --extra-ldflags="$extraldflags -pie -Wl,-z,relro -Wl,-z,now" \
             --extra-cflags="%{optflags} -fPIE -DPIE" \
             --enable-spice \
-<<<<<<< HEAD
-%if 0%{?rhel}
-            --disable-rbd \
-=======
             --enable-mixemu \
 %if %{without rbd}
             --disable-rbd \
 %endif
 %if %{without fdt}
->>>>>>> 45f96fec
             --disable-fdt \
 %endif
             --enable-trace-backend=dtrace \
@@ -1042,16 +1015,6 @@
 %{_mandir}/man1/qemu-img.1*
 
 %changelog
-<<<<<<< HEAD
-* Wed Apr 11 2012 Daniel Mach <dmach@redhat.com> - 2:1.0-9.3
-- Disable ceph dependency on RHEL
-
-* Mon Mar 26 2012 Eduardo Habkost <ehabkost@redhat.com> - 2:1.0-9.2.el7
-- Don't enable FDT support on RHEL
-
-* Fri Mar 23 2012 Eduardo Habkost <ehabkost@redhat.com> - 2:1.0-9.1.el7
-- Redo RHEL-specific build settings
-=======
 * Mon Apr 23 2012 Paolo Bonzini <pbonzini@redhat.com> - 2:1.0-17
 - Fix install failure due to set -e (rhbz #815272)
 
@@ -1077,7 +1040,6 @@
 
 * Wed Mar 28 2012 Daniel P. Berrange <berrange@redhat.com> - 2:1.0-10
 - Switch to use iPXE for netboot ROMs
->>>>>>> 45f96fec
 
 * Thu Mar 22 2012 Daniel P. Berrange <berrange@redhat.com> - 2:1.0-9
 - Remove O_NOATIME for 9p filesystems
