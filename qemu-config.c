#include "qemu-common.h"
#include "qemu-error.h"
#include "qemu-option.h"
#include "qemu-config.h"
#include "hw/qdev.h"

static QemuOptsList qemu_drive_opts = {
    .name = "drive",
    .head = QTAILQ_HEAD_INITIALIZER(qemu_drive_opts.head),
    .desc = {
        {
            .name = "bus",
            .type = QEMU_OPT_NUMBER,
            .help = "bus number",
        },{
            .name = "unit",
            .type = QEMU_OPT_NUMBER,
            .help = "unit number (i.e. lun for scsi)",
        },{
            .name = "if",
            .type = QEMU_OPT_STRING,
            .help = "interface (ide, scsi, sd, mtd, floppy, pflash, virtio)",
        },{
            .name = "index",
            .type = QEMU_OPT_NUMBER,
            .help = "index number",
        },{
            .name = "cyls",
            .type = QEMU_OPT_NUMBER,
            .help = "number of cylinders (ide disk geometry)",
        },{
            .name = "heads",
            .type = QEMU_OPT_NUMBER,
            .help = "number of heads (ide disk geometry)",
        },{
            .name = "secs",
            .type = QEMU_OPT_NUMBER,
            .help = "number of sectors (ide disk geometry)",
        },{
            .name = "trans",
            .type = QEMU_OPT_STRING,
            .help = "chs translation (auto, lba. none)",
        },{
            .name = "media",
            .type = QEMU_OPT_STRING,
            .help = "media type (disk, cdrom)",
        },{
            .name = "snapshot",
            .type = QEMU_OPT_BOOL,
            .help = "enable/disable snapshot mode",
        },{
            .name = "file",
            .type = QEMU_OPT_STRING,
            .help = "disk image",
        },{
            .name = "cache",
            .type = QEMU_OPT_STRING,
            .help = "host cache usage (none, writeback, writethrough, "
                    "directsync, unsafe)",
        },{
            .name = "aio",
            .type = QEMU_OPT_STRING,
            .help = "host AIO implementation (threads, native)",
        },{
            .name = "format",
            .type = QEMU_OPT_STRING,
            .help = "disk format (raw, qcow2, ...)",
        },{
            .name = "serial",
            .type = QEMU_OPT_STRING,
            .help = "disk serial number",
        },{
            .name = "rerror",
            .type = QEMU_OPT_STRING,
            .help = "read error action",
        },{
            .name = "werror",
            .type = QEMU_OPT_STRING,
            .help = "write error action",
        },{
            .name = "addr",
            .type = QEMU_OPT_STRING,
            .help = "pci address (virtio only)",
        },{
            .name = "readonly",
            .type = QEMU_OPT_BOOL,
            .help = "open drive file as read-only",
        },{
<<<<<<< HEAD
            .name = "boot",
            .type = QEMU_OPT_BOOL,
            .help = "(deprecated, ignored)",
=======
            .name = "iops",
            .type = QEMU_OPT_NUMBER,
            .help = "limit total I/O operations per second",
        },{
            .name = "iops_rd",
            .type = QEMU_OPT_NUMBER,
            .help = "limit read operations per second",
        },{
            .name = "iops_wr",
            .type = QEMU_OPT_NUMBER,
            .help = "limit write operations per second",
        },{
            .name = "bps",
            .type = QEMU_OPT_NUMBER,
            .help = "limit total bytes per second",
        },{
            .name = "bps_rd",
            .type = QEMU_OPT_NUMBER,
            .help = "limit read bytes per second",
        },{
            .name = "bps_wr",
            .type = QEMU_OPT_NUMBER,
            .help = "limit write bytes per second",
>>>>>>> 0563e191
        },
        { /* end of list */ }
    },
};

static QemuOptsList qemu_chardev_opts = {
    .name = "chardev",
    .implied_opt_name = "backend",
    .head = QTAILQ_HEAD_INITIALIZER(qemu_chardev_opts.head),
    .desc = {
        {
            .name = "backend",
            .type = QEMU_OPT_STRING,
        },{
            .name = "path",
            .type = QEMU_OPT_STRING,
        },{
            .name = "host",
            .type = QEMU_OPT_STRING,
        },{
            .name = "port",
            .type = QEMU_OPT_STRING,
        },{
            .name = "localaddr",
            .type = QEMU_OPT_STRING,
        },{
            .name = "localport",
            .type = QEMU_OPT_STRING,
        },{
            .name = "to",
            .type = QEMU_OPT_NUMBER,
        },{
            .name = "ipv4",
            .type = QEMU_OPT_BOOL,
        },{
            .name = "ipv6",
            .type = QEMU_OPT_BOOL,
        },{
            .name = "wait",
            .type = QEMU_OPT_BOOL,
        },{
            .name = "server",
            .type = QEMU_OPT_BOOL,
        },{
            .name = "delay",
            .type = QEMU_OPT_BOOL,
        },{
            .name = "telnet",
            .type = QEMU_OPT_BOOL,
        },{
            .name = "width",
            .type = QEMU_OPT_NUMBER,
        },{
            .name = "height",
            .type = QEMU_OPT_NUMBER,
        },{
            .name = "cols",
            .type = QEMU_OPT_NUMBER,
        },{
            .name = "rows",
            .type = QEMU_OPT_NUMBER,
        },{
            .name = "mux",
            .type = QEMU_OPT_BOOL,
        },{
            .name = "signal",
            .type = QEMU_OPT_BOOL,
        },{
            .name = "name",
            .type = QEMU_OPT_STRING,
        },{
            .name = "debug",
            .type = QEMU_OPT_NUMBER,
        },
        { /* end of list */ }
    },
};

QemuOptsList qemu_fsdev_opts = {
    .name = "fsdev",
    .implied_opt_name = "fsdriver",
    .head = QTAILQ_HEAD_INITIALIZER(qemu_fsdev_opts.head),
    .desc = {
        {
            .name = "fsdriver",
            .type = QEMU_OPT_STRING,
        }, {
            .name = "path",
            .type = QEMU_OPT_STRING,
        }, {
            .name = "security_model",
            .type = QEMU_OPT_STRING,
        }, {
            .name = "writeout",
            .type = QEMU_OPT_STRING,
        }, {
            .name = "readonly",
            .type = QEMU_OPT_BOOL,
        },

        { /*End of list */ }
    },
};

QemuOptsList qemu_virtfs_opts = {
    .name = "virtfs",
    .implied_opt_name = "fsdriver",
    .head = QTAILQ_HEAD_INITIALIZER(qemu_virtfs_opts.head),
    .desc = {
        {
            .name = "fsdriver",
            .type = QEMU_OPT_STRING,
        }, {
            .name = "path",
            .type = QEMU_OPT_STRING,
        }, {
            .name = "mount_tag",
            .type = QEMU_OPT_STRING,
        }, {
            .name = "security_model",
            .type = QEMU_OPT_STRING,
        }, {
            .name = "writeout",
            .type = QEMU_OPT_STRING,
        }, {
            .name = "readonly",
            .type = QEMU_OPT_BOOL,
        },

        { /*End of list */ }
    },
};

static QemuOptsList qemu_device_opts = {
    .name = "device",
    .implied_opt_name = "driver",
    .head = QTAILQ_HEAD_INITIALIZER(qemu_device_opts.head),
    .desc = {
        /*
         * no elements => accept any
         * sanity checking will happen later
         * when setting device properties
         */
        { /* end of list */ }
    },
};

static QemuOptsList qemu_netdev_opts = {
    .name = "netdev",
    .implied_opt_name = "type",
    .head = QTAILQ_HEAD_INITIALIZER(qemu_netdev_opts.head),
    .desc = {
        /*
         * no elements => accept any params
         * validation will happen later
         */
        { /* end of list */ }
    },
};

static QemuOptsList qemu_net_opts = {
    .name = "net",
    .implied_opt_name = "type",
    .head = QTAILQ_HEAD_INITIALIZER(qemu_net_opts.head),
    .desc = {
        /*
         * no elements => accept any params
         * validation will happen later
         */
        { /* end of list */ }
    },
};

static QemuOptsList qemu_rtc_opts = {
    .name = "rtc",
    .head = QTAILQ_HEAD_INITIALIZER(qemu_rtc_opts.head),
    .desc = {
        {
            .name = "base",
            .type = QEMU_OPT_STRING,
        },{
            .name = "clock",
            .type = QEMU_OPT_STRING,
        },{
            .name = "driftfix",
            .type = QEMU_OPT_STRING,
        },
        { /* end of list */ }
    },
};

static QemuOptsList qemu_global_opts = {
    .name = "global",
    .head = QTAILQ_HEAD_INITIALIZER(qemu_global_opts.head),
    .desc = {
        {
            .name = "driver",
            .type = QEMU_OPT_STRING,
        },{
            .name = "property",
            .type = QEMU_OPT_STRING,
        },{
            .name = "value",
            .type = QEMU_OPT_STRING,
        },
        { /* end of list */ }
    },
};

static QemuOptsList qemu_mon_opts = {
    .name = "mon",
    .implied_opt_name = "chardev",
    .head = QTAILQ_HEAD_INITIALIZER(qemu_mon_opts.head),
    .desc = {
        {
            .name = "mode",
            .type = QEMU_OPT_STRING,
        },{
            .name = "chardev",
            .type = QEMU_OPT_STRING,
        },{
            .name = "default",
            .type = QEMU_OPT_BOOL,
        },{
            .name = "pretty",
            .type = QEMU_OPT_BOOL,
        },
        { /* end of list */ }
    },
};

static QemuOptsList qemu_trace_opts = {
    .name = "trace",
    .implied_opt_name = "trace",
    .head = QTAILQ_HEAD_INITIALIZER(qemu_trace_opts.head),
    .desc = {
        {
            .name = "events",
            .type = QEMU_OPT_STRING,
        },{
            .name = "file",
            .type = QEMU_OPT_STRING,
        },
        { /* end of list */ }
    },
};

static QemuOptsList qemu_cpudef_opts = {
    .name = "cpudef",
    .head = QTAILQ_HEAD_INITIALIZER(qemu_cpudef_opts.head),
    .desc = {
        {
            .name = "name",
            .type = QEMU_OPT_STRING,
        },{
            .name = "level",
            .type = QEMU_OPT_NUMBER,
        },{
            .name = "vendor",
            .type = QEMU_OPT_STRING,
        },{
            .name = "family",
            .type = QEMU_OPT_NUMBER,
        },{
            .name = "model",
            .type = QEMU_OPT_NUMBER,
        },{
            .name = "stepping",
            .type = QEMU_OPT_NUMBER,
        },{
            .name = "feature_edx",      /* cpuid 0000_0001.edx */
            .type = QEMU_OPT_STRING,
        },{
            .name = "feature_ecx",      /* cpuid 0000_0001.ecx */
            .type = QEMU_OPT_STRING,
        },{
            .name = "extfeature_edx",   /* cpuid 8000_0001.edx */
            .type = QEMU_OPT_STRING,
        },{
            .name = "extfeature_ecx",   /* cpuid 8000_0001.ecx */
            .type = QEMU_OPT_STRING,
        },{
            .name = "xlevel",
            .type = QEMU_OPT_NUMBER,
        },{
            .name = "model_id",
            .type = QEMU_OPT_STRING,
        },{
            .name = "vendor_override",
            .type = QEMU_OPT_NUMBER,
        },
        { /* end of list */ }
    },
};

QemuOptsList qemu_spice_opts = {
    .name = "spice",
    .head = QTAILQ_HEAD_INITIALIZER(qemu_spice_opts.head),
    .desc = {
        {
            .name = "port",
            .type = QEMU_OPT_NUMBER,
        },{
            .name = "tls-port",
            .type = QEMU_OPT_NUMBER,
        },{
            .name = "addr",
            .type = QEMU_OPT_STRING,
        },{
            .name = "ipv4",
            .type = QEMU_OPT_BOOL,
        },{
            .name = "ipv6",
            .type = QEMU_OPT_BOOL,
        },{
            .name = "password",
            .type = QEMU_OPT_STRING,
        },{
            .name = "disable-ticketing",
            .type = QEMU_OPT_BOOL,
        },{
            .name = "disable-copy-paste",
            .type = QEMU_OPT_BOOL,
        },{
            .name = "sasl",
            .type = QEMU_OPT_BOOL,
        },{
            .name = "x509-dir",
            .type = QEMU_OPT_STRING,
        },{
            .name = "x509-key-file",
            .type = QEMU_OPT_STRING,
        },{
            .name = "x509-key-password",
            .type = QEMU_OPT_STRING,
        },{
            .name = "x509-cert-file",
            .type = QEMU_OPT_STRING,
        },{
            .name = "x509-cacert-file",
            .type = QEMU_OPT_STRING,
        },{
            .name = "x509-dh-key-file",
            .type = QEMU_OPT_STRING,
        },{
            .name = "tls-ciphers",
            .type = QEMU_OPT_STRING,
        },{
            .name = "tls-channel",
            .type = QEMU_OPT_STRING,
        },{
            .name = "plaintext-channel",
            .type = QEMU_OPT_STRING,
        },{
            .name = "image-compression",
            .type = QEMU_OPT_STRING,
        },{
            .name = "jpeg-wan-compression",
            .type = QEMU_OPT_STRING,
        },{
            .name = "zlib-glz-wan-compression",
            .type = QEMU_OPT_STRING,
        },{
            .name = "streaming-video",
            .type = QEMU_OPT_STRING,
        },{
            .name = "agent-mouse",
            .type = QEMU_OPT_BOOL,
        },{
            .name = "playback-compression",
            .type = QEMU_OPT_BOOL,
        },
        { /* end of list */ }
    },
};

QemuOptsList qemu_option_rom_opts = {
    .name = "option-rom",
    .implied_opt_name = "romfile",
    .head = QTAILQ_HEAD_INITIALIZER(qemu_option_rom_opts.head),
    .desc = {
        {
            .name = "bootindex",
            .type = QEMU_OPT_NUMBER,
        }, {
            .name = "romfile",
            .type = QEMU_OPT_STRING,
        },
        { /* end of list */ }
    },
};

static QemuOptsList qemu_machine_opts = {
    .name = "machine",
    .implied_opt_name = "type",
    .head = QTAILQ_HEAD_INITIALIZER(qemu_machine_opts.head),
    .desc = {
        {
            .name = "type",
            .type = QEMU_OPT_STRING,
            .help = "emulated machine"
        }, {
            .name = "accel",
            .type = QEMU_OPT_STRING,
            .help = "accelerator list",
        },
        { /* End of list */ }
    },
};

QemuOptsList qemu_boot_opts = {
    .name = "boot-opts",
    .head = QTAILQ_HEAD_INITIALIZER(qemu_boot_opts.head),
    .desc = {
        /* the three names below are not used now */
        {
            .name = "order",
            .type = QEMU_OPT_STRING,
        }, {
            .name = "once",
            .type = QEMU_OPT_STRING,
        }, {
            .name = "menu",
            .type = QEMU_OPT_STRING,
        /* following are really used */
        }, {
            .name = "splash",
            .type = QEMU_OPT_STRING,
        }, {
            .name = "splash-time",
            .type = QEMU_OPT_STRING,
        },
        { /*End of list */ }
    },
};

static QemuOptsList *vm_config_groups[32] = {
    &qemu_drive_opts,
    &qemu_chardev_opts,
    &qemu_device_opts,
    &qemu_netdev_opts,
    &qemu_net_opts,
    &qemu_rtc_opts,
    &qemu_global_opts,
    &qemu_mon_opts,
    &qemu_cpudef_opts,
    &qemu_trace_opts,
    &qemu_option_rom_opts,
    &qemu_machine_opts,
    &qemu_boot_opts,
    NULL,
};

static QemuOptsList *find_list(QemuOptsList **lists, const char *group)
{
    int i;

    for (i = 0; lists[i] != NULL; i++) {
        if (strcmp(lists[i]->name, group) == 0)
            break;
    }
    if (lists[i] == NULL) {
        error_report("there is no option group \"%s\"", group);
    }
    return lists[i];
}

QemuOptsList *qemu_find_opts(const char *group)
{
    return find_list(vm_config_groups, group);
}

void qemu_add_opts(QemuOptsList *list)
{
    int entries, i;

    entries = ARRAY_SIZE(vm_config_groups);
    entries--; /* keep list NULL terminated */
    for (i = 0; i < entries; i++) {
        if (vm_config_groups[i] == NULL) {
            vm_config_groups[i] = list;
            return;
        }
    }
    fprintf(stderr, "ran out of space in vm_config_groups");
    abort();
}

int qemu_set_option(const char *str)
{
    char group[64], id[64], arg[64];
    QemuOptsList *list;
    QemuOpts *opts;
    int rc, offset;

    rc = sscanf(str, "%63[^.].%63[^.].%63[^=]%n", group, id, arg, &offset);
    if (rc < 3 || str[offset] != '=') {
        error_report("can't parse: \"%s\"", str);
        return -1;
    }

    list = qemu_find_opts(group);
    if (list == NULL) {
        return -1;
    }

    opts = qemu_opts_find(list, id);
    if (!opts) {
        error_report("there is no %s \"%s\" defined",
                     list->name, id);
        return -1;
    }

    if (qemu_opt_set(opts, arg, str+offset+1) == -1) {
        return -1;
    }
    return 0;
}

int qemu_global_option(const char *str)
{
    char driver[64], property[64];
    QemuOpts *opts;
    int rc, offset;

    rc = sscanf(str, "%63[^.].%63[^=]%n", driver, property, &offset);
    if (rc < 2 || str[offset] != '=') {
        error_report("can't parse: \"%s\"", str);
        return -1;
    }

    opts = qemu_opts_create(&qemu_global_opts, NULL, 0);
    qemu_opt_set(opts, "driver", driver);
    qemu_opt_set(opts, "property", property);
    qemu_opt_set(opts, "value", str+offset+1);
    return 0;
}

struct ConfigWriteData {
    QemuOptsList *list;
    FILE *fp;
};

static int config_write_opt(const char *name, const char *value, void *opaque)
{
    struct ConfigWriteData *data = opaque;

    fprintf(data->fp, "  %s = \"%s\"\n", name, value);
    return 0;
}

static int config_write_opts(QemuOpts *opts, void *opaque)
{
    struct ConfigWriteData *data = opaque;
    const char *id = qemu_opts_id(opts);

    if (id) {
        fprintf(data->fp, "[%s \"%s\"]\n", data->list->name, id);
    } else {
        fprintf(data->fp, "[%s]\n", data->list->name);
    }
    qemu_opt_foreach(opts, config_write_opt, data, 0);
    fprintf(data->fp, "\n");
    return 0;
}

void qemu_config_write(FILE *fp)
{
    struct ConfigWriteData data = { .fp = fp };
    QemuOptsList **lists = vm_config_groups;
    int i;

    fprintf(fp, "# qemu config file\n\n");
    for (i = 0; lists[i] != NULL; i++) {
        data.list = lists[i];
        qemu_opts_foreach(data.list, config_write_opts, &data, 0);
    }
}

int qemu_config_parse(FILE *fp, QemuOptsList **lists, const char *fname)
{
    char line[1024], group[64], id[64], arg[64], value[1024];
    Location loc;
    QemuOptsList *list = NULL;
    QemuOpts *opts = NULL;
    int res = -1, lno = 0;

    loc_push_none(&loc);
    while (fgets(line, sizeof(line), fp) != NULL) {
        loc_set_file(fname, ++lno);
        if (line[0] == '\n') {
            /* skip empty lines */
            continue;
        }
        if (line[0] == '#') {
            /* comment */
            continue;
        }
        if (sscanf(line, "[%63s \"%63[^\"]\"]", group, id) == 2) {
            /* group with id */
            list = find_list(lists, group);
            if (list == NULL)
                goto out;
            opts = qemu_opts_create(list, id, 1);
            continue;
        }
        if (sscanf(line, "[%63[^]]]", group) == 1) {
            /* group without id */
            list = find_list(lists, group);
            if (list == NULL)
                goto out;
            opts = qemu_opts_create(list, NULL, 0);
            continue;
        }
        if (sscanf(line, " %63s = \"%1023[^\"]\"", arg, value) == 2) {
            /* arg = value */
            if (opts == NULL) {
                error_report("no group defined");
                goto out;
            }
            if (qemu_opt_set(opts, arg, value) != 0) {
                goto out;
            }
            continue;
        }
        error_report("parse error");
        goto out;
    }
    if (ferror(fp)) {
        error_report("error reading file");
        goto out;
    }
    res = 0;
out:
    loc_pop(&loc);
    return res;
}

int qemu_read_config_file(const char *filename)
{
    FILE *f = fopen(filename, "r");
    int ret;

    if (f == NULL) {
        return -errno;
    }

    ret = qemu_config_parse(f, vm_config_groups, filename);
    fclose(f);

    if (ret == 0) {
        return 0;
    } else {
        return -EINVAL;
    }
}<|MERGE_RESOLUTION|>--- conflicted
+++ resolved
@@ -86,35 +86,33 @@
             .type = QEMU_OPT_BOOL,
             .help = "open drive file as read-only",
         },{
-<<<<<<< HEAD
+            .name = "iops",
+            .type = QEMU_OPT_NUMBER,
+            .help = "limit total I/O operations per second",
+        },{
+            .name = "iops_rd",
+            .type = QEMU_OPT_NUMBER,
+            .help = "limit read operations per second",
+        },{
+            .name = "iops_wr",
+            .type = QEMU_OPT_NUMBER,
+            .help = "limit write operations per second",
+        },{
+            .name = "bps",
+            .type = QEMU_OPT_NUMBER,
+            .help = "limit total bytes per second",
+        },{
+            .name = "bps_rd",
+            .type = QEMU_OPT_NUMBER,
+            .help = "limit read bytes per second",
+        },{
+            .name = "bps_wr",
+            .type = QEMU_OPT_NUMBER,
+            .help = "limit write bytes per second",
+        },{
             .name = "boot",
             .type = QEMU_OPT_BOOL,
             .help = "(deprecated, ignored)",
-=======
-            .name = "iops",
-            .type = QEMU_OPT_NUMBER,
-            .help = "limit total I/O operations per second",
-        },{
-            .name = "iops_rd",
-            .type = QEMU_OPT_NUMBER,
-            .help = "limit read operations per second",
-        },{
-            .name = "iops_wr",
-            .type = QEMU_OPT_NUMBER,
-            .help = "limit write operations per second",
-        },{
-            .name = "bps",
-            .type = QEMU_OPT_NUMBER,
-            .help = "limit total bytes per second",
-        },{
-            .name = "bps_rd",
-            .type = QEMU_OPT_NUMBER,
-            .help = "limit read bytes per second",
-        },{
-            .name = "bps_wr",
-            .type = QEMU_OPT_NUMBER,
-            .help = "limit write bytes per second",
->>>>>>> 0563e191
         },
         { /* end of list */ }
     },
