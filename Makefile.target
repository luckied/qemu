# -*- Mode: makefile -*-

GENERATED_HEADERS = config-target.h
CONFIG_NO_PCI = $(if $(subst n,,$(CONFIG_PCI)),n,y)
CONFIG_NO_KVM = $(if $(subst n,,$(CONFIG_KVM)),n,y)
CONFIG_NO_XEN = $(if $(subst n,,$(CONFIG_XEN)),n,y)

include ../config-host.mak
include config-devices.mak
include config-target.mak
include $(SRC_PATH)/rules.mak
ifneq ($(HWDIR),)
include $(HWDIR)/config.mak
endif

TARGET_PATH=$(SRC_PATH)/target-$(TARGET_BASE_ARCH)
$(call set-vpath, $(SRC_PATH):$(TARGET_PATH):$(SRC_PATH)/hw)
ifdef CONFIG_LINUX
QEMU_CFLAGS += -I../linux-headers
endif
QEMU_CFLAGS += -I.. -I$(TARGET_PATH) -DNEED_CPU_H

include $(SRC_PATH)/Makefile.objs

ifdef CONFIG_USER_ONLY
# user emulator name
QEMU_PROG=qemu-$(TARGET_ARCH2)
else
# system emulator name
QEMU_PROG=qemu-system-$(TARGET_ARCH2)$(EXESUF)
endif

PROGS=$(QEMU_PROG)
STPFILES=

ifndef CONFIG_HAIKU
LIBS+=-lm
endif

config-target.h: config-target.h-timestamp
config-target.h-timestamp: config-target.mak

ifdef CONFIG_TRACE_SYSTEMTAP
stap: $(QEMU_PROG).stp

ifdef CONFIG_USER_ONLY
TARGET_TYPE=user
else
TARGET_TYPE=system
endif

$(QEMU_PROG).stp:
	$(call quiet-command,sh $(SRC_PATH)/scripts/tracetool \
		--$(TRACE_BACKEND) \
		--binary $(bindir)/$(QEMU_PROG) \
		--target-arch $(TARGET_ARCH) \
		--target-type $(TARGET_TYPE) \
		--stap < $(SRC_PATH)/trace-events > $(QEMU_PROG).stp,"  GEN   $(QEMU_PROG).stp")
else
stap:
endif

all: $(PROGS) stap

# Dummy command so that make thinks it has done something
	@true

#########################################################
# cpu emulator library
libobj-y = exec.o cpu-exec.o
libobj-$(CONFIG_NO_CPU_EMULATION) += fake-exec.o
libobj-$(CONFIG_CPU_EMULATION) += translate-all.o translate.o
libobj-$(CONFIG_CPU_EMULATION) += tcg/tcg.o tcg/optimize.o
libobj-$(CONFIG_TCG_INTERPRETER) += tci.o
libobj-y += fpu/softfloat.o
libobj-y += op_helper.o helper.o
ifeq ($(TARGET_BASE_ARCH), i386)
libobj-y += cpuid.o
endif
libobj-$(TARGET_SPARC64) += vis_helper.o
libobj-$(CONFIG_NEED_MMU) += mmu.o

libobj-$(CONFIG_KVM) += kvm-tpr-opt.o

libobj-$(TARGET_ARM) += neon_helper.o iwmmxt_helper.o
ifeq ($(TARGET_BASE_ARCH), sparc)
libobj-y += fop_helper.o cc_helper.o win_helper.o mmu_helper.o ldst_helper.o
libobj-y += cpu_init.o
endif
libobj-$(TARGET_SPARC) += int32_helper.o
libobj-$(TARGET_SPARC64) += int64_helper.o

libobj-y += disas.o
libobj-$(CONFIG_TCI_DIS) += tci-dis.o

tci-dis.o: QEMU_CFLAGS += -I$(SRC_PATH)/tcg -I$(SRC_PATH)/tcg/tci

$(libobj-y): $(GENERATED_HEADERS)

# HELPER_CFLAGS is used for all the code compiled with static register
# variables
op_helper.o ldst_helper.o user-exec.o: QEMU_CFLAGS += $(HELPER_CFLAGS)

# Note: this is a workaround. The real fix is to avoid compiling
# cpu_signal_handler() in user-exec.c.
signal.o: QEMU_CFLAGS += $(HELPER_CFLAGS)

#########################################################
# Linux user emulator target

ifdef CONFIG_LINUX_USER

$(call set-vpath, $(SRC_PATH)/linux-user:$(SRC_PATH)/linux-user/$(TARGET_ABI_DIR))

QEMU_CFLAGS+=-I$(SRC_PATH)/linux-user/$(TARGET_ABI_DIR) -I$(SRC_PATH)/linux-user
obj-y = main.o syscall.o strace.o mmap.o signal.o thunk.o \
      elfload.o linuxload.o uaccess.o gdbstub.o cpu-uname.o \
      user-exec.o $(oslib-obj-y)

obj-$(TARGET_HAS_BFLT) += flatload.o

obj-$(TARGET_I386) += vm86.o

obj-i386-y += ioport-user.o

nwfpe-obj-y = fpa11.o fpa11_cpdo.o fpa11_cpdt.o fpa11_cprt.o fpopcode.o
nwfpe-obj-y += single_cpdo.o double_cpdo.o extended_cpdo.o
obj-arm-y +=  $(addprefix nwfpe/, $(nwfpe-obj-y))
obj-arm-y += arm-semi.o

obj-m68k-y += m68k-sim.o m68k-semi.o

$(obj-y) $(obj-$(TARGET_BASE_ARCH)-y): $(GENERATED_HEADERS)

obj-y += $(addprefix ../libuser/, $(user-obj-y))
obj-y += $(addprefix ../libdis-user/, $(libdis-y))
obj-y += $(libobj-y)

endif #CONFIG_LINUX_USER

#########################################################
# Darwin user emulator target

ifdef CONFIG_DARWIN_USER

$(call set-vpath, $(SRC_PATH)/darwin-user)

QEMU_CFLAGS+=-I$(SRC_PATH)/darwin-user -I$(SRC_PATH)/darwin-user/$(TARGET_ARCH)

# Leave some space for the regular program loading zone
LDFLAGS+=-Wl,-segaddr,__STD_PROG_ZONE,0x1000 -image_base 0x0e000000

LIBS+=-lmx

obj-y = main.o commpage.o machload.o mmap.o signal.o syscall.o thunk.o \
        gdbstub.o user-exec.o

obj-i386-y += ioport-user.o

$(obj-y) $(obj-$(TARGET_BASE_ARCH)-y): $(GENERATED_HEADERS)

obj-y += $(addprefix ../libuser/, $(user-obj-y))
obj-y += $(addprefix ../libdis-user/, $(libdis-y))
obj-y += $(libobj-y)

endif #CONFIG_DARWIN_USER

#########################################################
# BSD user emulator target

ifdef CONFIG_BSD_USER

$(call set-vpath, $(SRC_PATH)/bsd-user)

QEMU_CFLAGS+=-I$(SRC_PATH)/bsd-user -I$(SRC_PATH)/bsd-user/$(TARGET_ARCH)

obj-y = main.o bsdload.o elfload.o mmap.o signal.o strace.o syscall.o \
        gdbstub.o uaccess.o user-exec.o

obj-i386-y += ioport-user.o

$(obj-y) $(obj-$(TARGET_BASE_ARCH)-y): $(GENERATED_HEADERS)

obj-y += $(addprefix ../libuser/, $(user-obj-y))
obj-y += $(addprefix ../libdis-user/, $(libdis-y))
obj-y += $(libobj-y)

endif #CONFIG_BSD_USER

#########################################################
# System emulator target
ifdef CONFIG_SOFTMMU

obj-y = arch_init.o cpus.o monitor.o machine.o gdbstub.o balloon.o ioport.o
# virtio has to be here due to weird dependency between PCI and virtio-net.
# need to fix this properly
obj-$(CONFIG_NO_PCI) += pci-stub.o
obj-$(CONFIG_PCI) += pci.o
obj-$(CONFIG_VIRTIO) += virtio.o virtio-blk.o virtio-balloon.o virtio-net.o virtio-serial-bus.o
obj-y += vhost_net.o
obj-$(CONFIG_VHOST_NET) += vhost.o
obj-$(CONFIG_REALLY_VIRTFS) += 9pfs/virtio-9p-device.o
obj-$(CONFIG_KVM) += kvm.o kvm-all.o
obj-$(CONFIG_NO_KVM) += kvm-stub.o
obj-$(CONFIG_VGA) += vga.o
obj-$(CONFIG_VGA_CIRRUS) += cirrus_vga.o
obj-y += memory.o savevm.o
LIBS+=-lz

QEMU_CFLAGS += $(VNC_TLS_CFLAGS)
QEMU_CFLAGS += $(VNC_SASL_CFLAGS)
QEMU_CFLAGS += $(VNC_JPEG_CFLAGS)
QEMU_CFLAGS += $(VNC_PNG_CFLAGS)
QEMU_CFLAGS += $(GLIB_CFLAGS)

# xen support
obj-$(CONFIG_XEN) += xen-all.o xen_machine_pv.o xen_domainbuild.o xen-mapcache.o
obj-$(CONFIG_NO_XEN) += xen-stub.o

obj-i386-$(CONFIG_XEN) += xen_platform.o

# Inter-VM PCI shared memory
CONFIG_IVSHMEM =
ifeq ($(CONFIG_KVM), y)
  ifeq ($(CONFIG_PCI), y)
    CONFIG_IVSHMEM = y
  endif
endif
obj-$(CONFIG_IVSHMEM) += ivshmem.o

# Generic hotplugging
obj-y += device-hotplug.o

# Hardware support
<<<<<<< HEAD
obj-i386-y += vga.o
obj-i386-y += mc146818rtc.o pc.o i8259.o
obj-i386-y += cirrus_vga.o sga.o apic.o ioapic.o piix_pci.o
=======
obj-i386-y += mc146818rtc.o pc.o
obj-i386-y += sga.o apic.o ioapic.o piix_pci.o
>>>>>>> 3d402831
obj-i386-y += vmport.o
obj-i386-y += pci-hotplug.o smbios.o wdt_ib700.o
obj-i386-y += debugcon.o multiboot.o
obj-i386-y += pc_piix.o
obj-i386-$(CONFIG_KVM) += kvmclock.o
obj-i386-$(CONFIG_SPICE) += qxl.o qxl-logger.o qxl-render.o
obj-i386-y += testdev.o
obj-i386-y += acpi.o acpi_piix4.o

obj-i386-y += pcspk.o i8254.o
obj-i386-$(CONFIG_KVM_PIT) += i8254-kvm.o
obj-i386-$(CONFIG_KVM_DEVICE_ASSIGNMENT) += device-assignment.o

# shared objects
obj-ppc-y = ppc.o ppc_booke.o
# PREP target
obj-ppc-y += mc146818rtc.o i8259.o
obj-ppc-y += ppc_prep.o
# OldWorld PowerMac
obj-ppc-y += ppc_oldworld.o
# NewWorld PowerMac
obj-ppc-y += ppc_newworld.o
# IBM pSeries (sPAPR)
obj-ppc-$(CONFIG_PSERIES) += spapr.o spapr_hcall.o spapr_rtas.o spapr_vio.o
obj-ppc-$(CONFIG_PSERIES) += xics.o spapr_vty.o spapr_llan.o spapr_vscsi.o
obj-ppc-$(CONFIG_PSERIES) += spapr_pci.o device-hotplug.o pci-hotplug.o
# PowerPC 4xx boards
obj-ppc-y += ppc4xx_devs.o ppc4xx_pci.o ppc405_uc.o ppc405_boards.o
obj-ppc-y += ppc440_bamboo.o
# PowerPC E500 boards
obj-ppc-y += ppce500_mpc8544ds.o mpc8544_guts.o ppce500_spin.o
# PowerPC 440 Xilinx ML507 reference board.
obj-ppc-y += virtex_ml507.o
obj-ppc-$(CONFIG_KVM) += kvm_ppc.o
obj-ppc-$(CONFIG_FDT) += device_tree.o
# PowerPC OpenPIC
obj-ppc-y += openpic.o

# Xilinx PPC peripherals
obj-ppc-y += xilinx_intc.o
obj-ppc-y += xilinx_timer.o
obj-ppc-y += xilinx_uartlite.o
obj-ppc-y += xilinx_ethlite.o

# LM32 boards
obj-lm32-y += lm32_boards.o
obj-lm32-y += milkymist.o

# LM32 peripherals
obj-lm32-y += lm32_pic.o
obj-lm32-y += lm32_juart.o
obj-lm32-y += lm32_timer.o
obj-lm32-y += lm32_uart.o
obj-lm32-y += lm32_sys.o
obj-lm32-y += milkymist-ac97.o
obj-lm32-y += milkymist-hpdmc.o
obj-lm32-y += milkymist-memcard.o
obj-lm32-y += milkymist-minimac2.o
obj-lm32-y += milkymist-pfpu.o
obj-lm32-y += milkymist-softusb.o
obj-lm32-y += milkymist-sysctl.o
obj-lm32-$(CONFIG_OPENGL) += milkymist-tmu2.o
obj-lm32-y += milkymist-uart.o
obj-lm32-y += milkymist-vgafb.o
obj-lm32-y += framebuffer.o

obj-mips-y = mips_r4k.o mips_jazz.o mips_malta.o mips_mipssim.o
obj-mips-y += pcspk.o i8254.o
obj-mips-y += acpi.o acpi_piix4.o
obj-mips-y += mips_addr.o mips_timer.o mips_int.o
obj-mips-y += jazz_led.o
<<<<<<< HEAD
obj-mips-y += gt64xxx.o mc146818rtc.o i8259.o
obj-mips-y += cirrus_vga.o
=======
obj-mips-y += gt64xxx.o mc146818rtc.o
>>>>>>> 3d402831
obj-mips-$(CONFIG_FULONG) += bonito.o vt82c686.o mips_fulong2e.o

obj-microblaze-y = petalogix_s3adsp1800_mmu.o
obj-microblaze-y += petalogix_ml605_mmu.o

obj-microblaze-y += microblaze_pic_cpu.o
obj-microblaze-y += xilinx_intc.o
obj-microblaze-y += xilinx_timer.o
obj-microblaze-y += xilinx_uartlite.o
obj-microblaze-y += xilinx_ethlite.o
obj-microblaze-y += xilinx_axidma.o
obj-microblaze-y += xilinx_axienet.o

obj-microblaze-$(CONFIG_FDT) += device_tree.o

# Boards
obj-cris-y = cris_pic_cpu.o
obj-cris-y += cris-boot.o
obj-cris-y += axis_dev88.o

# IO blocks
obj-cris-y += etraxfs_dma.o
obj-cris-y += etraxfs_pic.o
obj-cris-y += etraxfs_eth.o
obj-cris-y += etraxfs_timer.o
obj-cris-y += etraxfs_ser.o

ifeq ($(TARGET_ARCH), sparc64)
obj-sparc-y = sun4u.o apb_pci.o
obj-sparc-y += mc146818rtc.o
else
obj-sparc-y = sun4m.o lance.o tcx.o sun4m_iommu.o slavio_intctl.o
obj-sparc-y += slavio_timer.o slavio_misc.o sparc32_dma.o
obj-sparc-y += cs4231.o eccmemctl.o sbi.o sun4c_intctl.o leon3.o

# GRLIB
obj-sparc-y += grlib_gptimer.o grlib_irqmp.o grlib_apbuart.o
endif

obj-arm-y = integratorcp.o versatilepb.o arm_pic.o arm_timer.o
obj-arm-y += arm_boot.o pl011.o pl031.o pl050.o pl080.o pl110.o pl181.o pl190.o
obj-arm-y += versatile_pci.o
obj-arm-y += realview_gic.o realview.o arm_sysctl.o arm11mpcore.o a9mpcore.o
obj-arm-y += arm_l2x0.o
obj-arm-y += arm_mptimer.o
obj-arm-y += armv7m.o armv7m_nvic.o stellaris.o pl022.o stellaris_enet.o
obj-arm-y += pl061.o
obj-arm-y += arm-semi.o
obj-arm-y += pxa2xx.o pxa2xx_pic.o pxa2xx_gpio.o pxa2xx_timer.o pxa2xx_dma.o
obj-arm-y += pxa2xx_lcd.o pxa2xx_mmci.o pxa2xx_pcmcia.o pxa2xx_keypad.o
obj-arm-y += gumstix.o
obj-arm-y += zaurus.o ide/microdrive.o spitz.o tosa.o tc6393xb.o
obj-arm-y += omap1.o omap_lcdc.o omap_dma.o omap_clk.o omap_mmc.o omap_i2c.o \
		omap_gpio.o omap_intc.o omap_uart.o
obj-arm-y += omap2.o omap_dss.o soc_dma.o omap_gptimer.o omap_synctimer.o \
		omap_gpmc.o omap_sdrc.o omap_spi.o omap_tap.o omap_l4.o
obj-arm-y += omap_sx1.o palm.o tsc210x.o
obj-arm-y += nseries.o blizzard.o onenand.o cbus.o tusb6010.o usb-musb.o
obj-arm-y += mst_fpga.o mainstone.o
obj-arm-y += z2.o
obj-arm-y += musicpal.o bitbang_i2c.o marvell_88w8618_audio.o
obj-arm-y += framebuffer.o
obj-arm-y += vexpress.o
obj-arm-y += strongarm.o
obj-arm-y += collie.o
obj-arm-y += pl041.o lm4549.o

obj-sh4-y = shix.o r2d.o sh7750.o sh7750_regnames.o tc58128.o
obj-sh4-y += sh_timer.o sh_serial.o sh_intc.o sh_pci.o sm501.o
obj-sh4-y += ide/mmio.o

obj-m68k-y = an5206.o mcf5206.o mcf_uart.o mcf_intc.o mcf5208.o mcf_fec.o
obj-m68k-y += m68k-semi.o dummy_m68k.o

obj-s390x-y = s390-virtio-bus.o s390-virtio.o

<<<<<<< HEAD
obj-alpha-y = mc146818rtc.o i8259.o
obj-alpha-y += vga.o cirrus_vga.o
=======
obj-alpha-y = mc146818rtc.o
>>>>>>> 3d402831
obj-alpha-y += alpha_pci.o alpha_dp264.o alpha_typhoon.o

obj-xtensa-y += xtensa_pic.o
obj-xtensa-y += xtensa_sim.o
obj-xtensa-y += xtensa_lx60.o
obj-xtensa-y += xtensa-semi.o
obj-xtensa-y += core-dc232b.o
obj-xtensa-y += core-fsf.o

main.o: QEMU_CFLAGS+=$(GPROF_CFLAGS)

monitor.o: hmp-commands.h qmp-commands-old.h

$(obj-y) $(obj-$(TARGET_BASE_ARCH)-y): $(GENERATED_HEADERS)

obj-y += $(addprefix ../, $(common-obj-y))
obj-y += $(addprefix ../libdis/, $(libdis-y))
obj-y += $(libobj-y)
obj-y += $(addprefix $(HWDIR)/, $(hw-obj-y))
obj-y += $(addprefix ../, $(trace-obj-y))

endif # CONFIG_SOFTMMU

ifndef CONFIG_LINUX_USER
ifndef CONFIG_BSD_USER
# libcacard needs qemu-thread support, and besides is only needed by devices
# so not requires with linux-user / bsd-user targets
obj-$(CONFIG_SMARTCARD_NSS) += $(addprefix ../libcacard/, $(libcacard-y))
endif # CONFIG_BSD_USER
endif # CONFIG_LINUX_USER

obj-$(CONFIG_GDBSTUB_XML) += gdbstub-xml.o

$(QEMU_PROG): $(obj-y) $(obj-$(TARGET_BASE_ARCH)-y)
	$(call LINK,$^)


gdbstub-xml.c: $(TARGET_XML_FILES) $(SRC_PATH)/scripts/feature_to_c.sh
	$(call quiet-command,rm -f $@ && $(SHELL) $(SRC_PATH)/scripts/feature_to_c.sh $@ $(TARGET_XML_FILES),"  GEN   $(TARGET_DIR)$@")

hmp-commands.h: $(SRC_PATH)/hmp-commands.hx
	$(call quiet-command,sh $(SRC_PATH)/scripts/hxtool -h < $< > $@,"  GEN   $(TARGET_DIR)$@")

qmp-commands-old.h: $(SRC_PATH)/qmp-commands.hx
	$(call quiet-command,sh $(SRC_PATH)/scripts/hxtool -h < $< > $@,"  GEN   $(TARGET_DIR)$@")

clean:
	rm -f *.o *.a *~ $(PROGS) nwfpe/*.o fpu/*.o
	rm -f *.d */*.d tcg/*.o ide/*.o 9pfs/*.o
	rm -f hmp-commands.h qmp-commands-old.h gdbstub-xml.c
ifdef CONFIG_TRACE_SYSTEMTAP
	rm -f *.stp
endif

install: all
ifneq ($(PROGS),)
	$(INSTALL) -m 755 $(PROGS) "$(DESTDIR)$(bindir)"
ifneq ($(STRIP),)
	$(STRIP) $(patsubst %,"$(DESTDIR)$(bindir)/%",$(PROGS))
endif
endif
ifdef CONFIG_TRACE_SYSTEMTAP
	$(INSTALL_DIR) "$(DESTDIR)$(datadir)/../systemtap/tapset"
	$(INSTALL_DATA) $(QEMU_PROG).stp "$(DESTDIR)$(datadir)/../systemtap/tapset"
endif

# Include automatically generated dependency files
-include $(wildcard *.d */*.d)<|MERGE_RESOLUTION|>--- conflicted
+++ resolved
@@ -232,14 +232,8 @@
 obj-y += device-hotplug.o
 
 # Hardware support
-<<<<<<< HEAD
-obj-i386-y += vga.o
 obj-i386-y += mc146818rtc.o pc.o i8259.o
 obj-i386-y += cirrus_vga.o sga.o apic.o ioapic.o piix_pci.o
-=======
-obj-i386-y += mc146818rtc.o pc.o
-obj-i386-y += sga.o apic.o ioapic.o piix_pci.o
->>>>>>> 3d402831
 obj-i386-y += vmport.o
 obj-i386-y += pci-hotplug.o smbios.o wdt_ib700.o
 obj-i386-y += debugcon.o multiboot.o
@@ -311,12 +305,7 @@
 obj-mips-y += acpi.o acpi_piix4.o
 obj-mips-y += mips_addr.o mips_timer.o mips_int.o
 obj-mips-y += jazz_led.o
-<<<<<<< HEAD
 obj-mips-y += gt64xxx.o mc146818rtc.o i8259.o
-obj-mips-y += cirrus_vga.o
-=======
-obj-mips-y += gt64xxx.o mc146818rtc.o
->>>>>>> 3d402831
 obj-mips-$(CONFIG_FULONG) += bonito.o vt82c686.o mips_fulong2e.o
 
 obj-microblaze-y = petalogix_s3adsp1800_mmu.o
@@ -393,12 +382,7 @@
 
 obj-s390x-y = s390-virtio-bus.o s390-virtio.o
 
-<<<<<<< HEAD
 obj-alpha-y = mc146818rtc.o i8259.o
-obj-alpha-y += vga.o cirrus_vga.o
-=======
-obj-alpha-y = mc146818rtc.o
->>>>>>> 3d402831
 obj-alpha-y += alpha_pci.o alpha_dp264.o alpha_typhoon.o
 
 obj-xtensa-y += xtensa_pic.o
