--- conflicted
+++ resolved
@@ -937,9 +937,9 @@
 
     s = qemu_mallocz(sizeof(TAPState));
     s->fd = fd;
-<<<<<<< HEAD
     s->has_vnet_hdr = vnet_hdr != 0;
-    s->vc = qemu_new_vlan_client(vlan, model, name, tap_receive, NULL, s);
+    s->vc = qemu_new_vlan_client(vlan, model, name, tap_receive,
+                                 NULL, tap_cleanup, s);
 #ifdef HAVE_IOVEC
     s->vc->fd_readv = tap_receive_iov;
 #endif
@@ -947,12 +947,6 @@
     s->vc->set_offload = tap_set_offload;
 #endif
     qemu_set_fd_handler2(s->fd, tap_can_send, tap_send, NULL, s);
-=======
-    s->vc = qemu_new_vlan_client(vlan, model, name, tap_receive,
-                                 NULL, tap_cleanup, s);
-    s->vc->fd_readv = tap_receive_iov;
-    qemu_set_fd_handler(s->fd, tap_send, NULL, s);
->>>>>>> 530a491f
     snprintf(s->vc->info_str, sizeof(s->vc->info_str), "fd=%d", fd);
     return s;
 }
@@ -1220,14 +1214,10 @@
 	if (launch_script(setup_script, ifname, fd))
 	    return -1;
     }
-<<<<<<< HEAD
     s = net_tap_fd_init(vlan, model, name, fd, vnet_hdr);
     if (!s)
         return -1;
 
-=======
-    s = net_tap_fd_init(vlan, model, name, fd);
->>>>>>> 530a491f
     snprintf(s->vc->info_str, sizeof(s->vc->info_str),
              "ifname=%s,script=%s,downscript=%s",
              ifname, setup_script, down_script);
@@ -1933,15 +1923,10 @@
         if (get_param_value(buf, sizeof(buf), "fd", p) > 0) {
             fd = strtol(buf, NULL, 0);
             fcntl(fd, F_SETFL, O_NONBLOCK);
-<<<<<<< HEAD
             ret = -1;
                 if (net_tap_fd_init(vlan, device, name, fd,
                                     tap_probe_vnet_hdr(fd)))
                 ret = 0;
-=======
-            net_tap_fd_init(vlan, device, name, fd);
-            ret = 0;
->>>>>>> 530a491f
         } else {
             if (get_param_value(ifname, sizeof(ifname), "ifname", p) <= 0) {
                 ifname[0] = '\0';
