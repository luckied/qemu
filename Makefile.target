--- conflicted
+++ resolved
@@ -196,109 +196,6 @@
 obj-y += device-hotplug.o
 
 # Hardware support
-<<<<<<< HEAD
-obj-i386-y += mc146818rtc.o pc.o
-obj-i386-y += apic_common.o apic.o kvmvapic.o
-obj-i386-y += sga.o ioapic_common.o ioapic.o piix_pci.o
-obj-i386-y += vmport.o
-obj-i386-y += pci-hotplug.o smbios.o wdt_ib700.o
-obj-i386-y += debugcon.o multiboot.o
-obj-i386-y += pc_piix.o
-obj-i386-y += pc_sysfw.o
-obj-i386-$(CONFIG_KVM) += kvm/clock.o kvm/apic.o kvm/i8259.o kvm/ioapic.o kvm/i8254.o
-obj-i386-$(CONFIG_SPICE) += qxl.o qxl-logger.o qxl-render.o
-obj-i386-y += testdev.o
-obj-i386-y += acpi.o acpi_piix4.o
-
-obj-i386-$(CONFIG_KVM_DEVICE_ASSIGNMENT) += device-assignment.o
-
-# shared objects
-obj-ppc-y = ppc.o ppc_booke.o
-# PREP target
-obj-ppc-y += mc146818rtc.o
-obj-ppc-y += ppc_prep.o
-# OldWorld PowerMac
-obj-ppc-y += ppc_oldworld.o
-# NewWorld PowerMac
-obj-ppc-y += ppc_newworld.o
-# IBM pSeries (sPAPR)
-obj-ppc-$(CONFIG_PSERIES) += spapr.o spapr_hcall.o spapr_rtas.o spapr_vio.o
-obj-ppc-$(CONFIG_PSERIES) += xics.o spapr_vty.o spapr_llan.o spapr_vscsi.o
-obj-ppc-$(CONFIG_PSERIES) += spapr_pci.o device-hotplug.o pci-hotplug.o
-# PowerPC 4xx boards
-obj-ppc-y += ppc4xx_devs.o ppc4xx_pci.o ppc405_uc.o ppc405_boards.o
-obj-ppc-y += ppc440_bamboo.o
-# PowerPC E500 boards
-obj-ppc-y += ppce500_mpc8544ds.o mpc8544_guts.o ppce500_spin.o
-# PowerPC 440 Xilinx ML507 reference board.
-obj-ppc-y += virtex_ml507.o
-obj-ppc-$(CONFIG_KVM) += kvm_ppc.o
-obj-ppc-$(CONFIG_FDT) += device_tree.o
-# PowerPC OpenPIC
-obj-ppc-y += openpic.o
-
-# Xilinx PPC peripherals
-obj-ppc-y += xilinx_intc.o
-obj-ppc-y += xilinx_timer.o
-obj-ppc-y += xilinx_uartlite.o
-obj-ppc-y += xilinx_ethlite.o
-
-# LM32 boards
-obj-lm32-y += lm32_boards.o
-obj-lm32-y += milkymist.o
-
-# LM32 peripherals
-obj-lm32-y += lm32_pic.o
-obj-lm32-y += lm32_juart.o
-obj-lm32-y += lm32_timer.o
-obj-lm32-y += lm32_uart.o
-obj-lm32-y += lm32_sys.o
-obj-lm32-y += milkymist-ac97.o
-obj-lm32-y += milkymist-hpdmc.o
-obj-lm32-y += milkymist-memcard.o
-obj-lm32-y += milkymist-minimac2.o
-obj-lm32-y += milkymist-pfpu.o
-obj-lm32-y += milkymist-softusb.o
-obj-lm32-y += milkymist-sysctl.o
-obj-lm32-$(CONFIG_OPENGL) += milkymist-tmu2.o
-obj-lm32-y += milkymist-uart.o
-obj-lm32-y += milkymist-vgafb.o
-obj-lm32-y += framebuffer.o
-
-obj-mips-y = mips_r4k.o mips_jazz.o mips_malta.o mips_mipssim.o
-obj-mips-y += acpi.o acpi_piix4.o
-obj-mips-y += mips_addr.o mips_timer.o mips_int.o
-obj-mips-y += gt64xxx.o mc146818rtc.o
-obj-mips-$(CONFIG_FULONG) += bonito.o vt82c686.o mips_fulong2e.o
-
-obj-microblaze-y = petalogix_s3adsp1800_mmu.o
-obj-microblaze-y += petalogix_ml605_mmu.o
-obj-microblaze-y += microblaze_boot.o
-
-obj-microblaze-y += microblaze_pic_cpu.o
-obj-microblaze-y += xilinx_intc.o
-obj-microblaze-y += xilinx_timer.o
-obj-microblaze-y += xilinx_uartlite.o
-obj-microblaze-y += xilinx_ethlite.o
-obj-microblaze-y += xilinx_axidma.o
-obj-microblaze-y += xilinx_axienet.o
-
-obj-microblaze-$(CONFIG_FDT) += device_tree.o
-
-# Boards
-obj-cris-y = cris_pic_cpu.o
-obj-cris-y += cris-boot.o
-obj-cris-y += axis_dev88.o
-
-# IO blocks
-obj-cris-y += etraxfs_dma.o
-obj-cris-y += etraxfs_pic.o
-obj-cris-y += etraxfs_eth.o
-obj-cris-y += etraxfs_timer.o
-obj-cris-y += etraxfs_ser.o
-
-=======
->>>>>>> 5e8861a0
 ifeq ($(TARGET_ARCH), sparc64)
 obj-y += hw/sparc64/
 else
