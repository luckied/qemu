--- conflicted
+++ resolved
@@ -21,11 +21,7 @@
 #include "disas.h"
 #if !defined(TARGET_IA64)
 #include "tcg.h"
-<<<<<<< HEAD
-#endif
-#include "kvm.h"
-=======
->>>>>>> 3d39c959
+#endif
 #include "qemu-barrier.h"
 
 #if defined(__sparc__) && !defined(CONFIG_SOLARIS)
