--- conflicted
+++ resolved
@@ -404,6 +404,7 @@
 
 static void qemu_kvm_init_cpu_signals(CPUState *env)
 {
+#if 0 /* Causes regressions: autotest WinXP.64 migrate.tcp */
     int r;
     sigset_t set;
     struct sigaction sigact;
@@ -439,6 +440,7 @@
         fprintf(stderr, "kvm_set_signal_mask: %s\n", strerror(-r));
         exit(1);
     }
+#endif
 }
 
 static void qemu_tcg_init_cpu_signals(void)
@@ -534,38 +536,7 @@
 
 static int qemu_signal_init(void)
 {
-<<<<<<< HEAD
-#if 0 /* Causes regressions: autotest WinXP.64 migrate.tcp */
-#ifndef _WIN32
-    int r;
-    sigset_t set;
-    struct sigaction sigact;
-
-    memset(&sigact, 0, sizeof(sigact));
-    sigact.sa_handler = dummy_signal;
-    sigaction(SIG_IPI, &sigact, NULL);
-
-    sigemptyset(&set);
-    sigaddset(&set, SIG_IPI);
-    sigaddset(&set, SIGIO);
-    sigaddset(&set, SIGALRM);
-    pthread_sigmask(SIG_BLOCK, &set, NULL);
-
-    pthread_sigmask(SIG_BLOCK, NULL, &set);
-    sigdelset(&set, SIG_IPI);
-    sigdelset(&set, SIGBUS);
-    sigdelset(&set, SIGIO);
-    sigdelset(&set, SIGALRM);
-    r = kvm_set_signal_mask(env, &set);
-    if (r) {
-        fprintf(stderr, "kvm_set_signal_mask: %s\n", strerror(-r));
-        exit(1);
-    }
-#endif
-#endif
-=======
     return 0;
->>>>>>> 714bd040
 }
 
 static void qemu_kvm_init_cpu_signals(CPUState *env)
