--- conflicted
+++ resolved
@@ -5422,10 +5422,6 @@
 #ifdef KVM_UPSTREAM
             case QEMU_OPTION_enable_kvm:
                 kvm_allowed = 1;
-<<<<<<< HEAD
-#ifdef CONFIG_KQEMU
-                kqemu_allowed = 0;
-#endif
 #endif
                 break;
 	    case QEMU_OPTION_no_kvm:
@@ -5456,8 +5452,6 @@
 		}
 		assigned_devices[assigned_devices_index] = optarg;
 		assigned_devices_index++;
-=======
->>>>>>> 4a1418e0
                 break;
 #endif
 #endif
