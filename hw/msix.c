/*
 * MSI-X device support
 *
 * This module includes support for MSI-X in pci devices.
 *
 * Author: Michael S. Tsirkin <mst@redhat.com>
 *
 *  Copyright (c) 2009, Red Hat Inc, Michael S. Tsirkin (mst@redhat.com)
 *
 * This work is licensed under the terms of the GNU GPL, version 2.  See
 * the COPYING file in the top-level directory.
 *
 * Contributions after 2012-01-13 are licensed under the terms of the
 * GNU GPL, version 2 or (at your option) any later version.
 */

#include "hw.h"
#include "msi.h"
#include "msix.h"
#include "pci.h"
#include "range.h"
#include "kvm.h"

#define MSIX_CAP_LENGTH 12

/* MSI enable bit and maskall bit are in byte 1 in FLAGS register */
#define MSIX_CONTROL_OFFSET (PCI_MSIX_FLAGS + 1)
#define MSIX_ENABLE_MASK (PCI_MSIX_FLAGS_ENABLE >> 8)
#define MSIX_MASKALL_MASK (PCI_MSIX_FLAGS_MASKALL >> 8)

/* How much space does an MSIX table need. */
/* The spec requires giving the table structure
 * a 4K aligned region all by itself. */
#define MSIX_PAGE_SIZE 0x1000
/* Reserve second half of the page for pending bits */
#define MSIX_PAGE_PENDING (MSIX_PAGE_SIZE / 2)
#define MSIX_MAX_ENTRIES 32

static MSIMessage msix_get_message(PCIDevice *dev, unsigned vector)
{
    uint8_t *table_entry = dev->msix_table_page + vector * PCI_MSIX_ENTRY_SIZE;
    MSIMessage msg;

    msg.address = pci_get_quad(table_entry + PCI_MSIX_ENTRY_LOWER_ADDR);
    msg.data = pci_get_long(table_entry + PCI_MSIX_ENTRY_DATA);
    return msg;
}

/* KVM specific MSIX helpers */
static void kvm_msix_free(PCIDevice *dev)
{
    int vector, changed = 0;

    for (vector = 0; vector < dev->msix_entries_nr; ++vector) {
        if (dev->msix_entry_used[vector]) {
            kvm_msi_message_del(&dev->msix_irq_entries[vector]);
            changed = 1;
        }
    }
    if (changed) {
        kvm_irqchip_commit_routes(kvm_state);
    }
}

static void kvm_msix_message_from_vector(PCIDevice *dev, unsigned vector,
                                         KVMMsiMessage *kmm)
{
    uint8_t *table_entry = dev->msix_table_page + vector * PCI_MSIX_ENTRY_SIZE;

    kmm->addr_lo = pci_get_long(table_entry + PCI_MSIX_ENTRY_LOWER_ADDR);
    kmm->addr_hi = pci_get_long(table_entry + PCI_MSIX_ENTRY_UPPER_ADDR);
    kmm->data = pci_get_long(table_entry + PCI_MSIX_ENTRY_DATA);
}

static void kvm_msix_update(PCIDevice *dev, int vector,
                            int was_masked, int is_masked)
{
    KVMMsiMessage new_entry, *entry;
    int mask_cleared = was_masked && !is_masked;
    int r;

    /* It is only legal to change an entry when it is masked. Therefore, it is
     * enough to update the routing in kernel when mask is being cleared. */
    if (!mask_cleared) {
        return;
    }
    if (!dev->msix_entry_used[vector]) {
        return;
    }

    entry = dev->msix_irq_entries + vector;
    kvm_msix_message_from_vector(dev, vector, &new_entry);
    r = kvm_msi_message_update(entry, &new_entry);
    if (r < 0) {
        fprintf(stderr, "%s: kvm_update_msix failed: %s\n", __func__,
                strerror(-r));
        exit(1);
    }
    if (r > 0) {
        *entry = new_entry;
        r = kvm_irqchip_commit_routes(kvm_state);
        if (r) {
            fprintf(stderr, "%s: kvm_commit_irq_routes failed: %s\n", __func__,
		    strerror(-r));
            exit(1);
        }
    }
}

static int kvm_msix_vector_add(PCIDevice *dev, unsigned vector)
{
    KVMMsiMessage *kmm = dev->msix_irq_entries + vector;
    int r;

    kvm_msix_message_from_vector(dev, vector, kmm);
    r = kvm_msi_message_add(kmm);
    if (r < 0) {
        fprintf(stderr, "%s: kvm_add_msix failed: %s\n", __func__, strerror(-r));
        return r;
    }

    r = kvm_irqchip_commit_routes(kvm_state);
    if (r < 0) {
        fprintf(stderr, "%s: kvm_commit_irq_routes failed: %s\n", __func__, strerror(-r));
        return r;
    }
    return 0;
}

static void kvm_msix_vector_del(PCIDevice *dev, unsigned vector)
{
    kvm_msi_message_del(&dev->msix_irq_entries[vector]);
    kvm_irqchip_commit_routes(kvm_state);
}

/* Add MSI-X capability to the config space for the device. */
/* Given a bar and its size, add MSI-X table on top of it
 * and fill MSI-X capability in the config space.
 * Original bar size must be a power of 2 or 0.
 * New bar size is returned. */
static int msix_add_config(struct PCIDevice *pdev, unsigned short nentries,
                           unsigned bar_nr, unsigned bar_size)
{
    int config_offset;
    uint8_t *config;
    uint32_t new_size;

    if (nentries < 1 || nentries > PCI_MSIX_FLAGS_QSIZE + 1)
        return -EINVAL;
    if (bar_size > 0x80000000)
        return -ENOSPC;

    /* Add space for MSI-X structures */
    if (!bar_size) {
        new_size = MSIX_PAGE_SIZE;
    } else if (bar_size < MSIX_PAGE_SIZE) {
        bar_size = MSIX_PAGE_SIZE;
        new_size = MSIX_PAGE_SIZE * 2;
    } else {
        new_size = bar_size * 2;
    }

    pdev->msix_bar_size = new_size;
    config_offset = pci_add_capability(pdev, PCI_CAP_ID_MSIX,
                                       0, MSIX_CAP_LENGTH);
    if (config_offset < 0)
        return config_offset;
    config = pdev->config + config_offset;

    pci_set_word(config + PCI_MSIX_FLAGS, nentries - 1);
    /* Table on top of BAR */
    pci_set_long(config + PCI_MSIX_TABLE, bar_size | bar_nr);
    /* Pending bits on top of that */
    pci_set_long(config + PCI_MSIX_PBA, (bar_size + MSIX_PAGE_PENDING) |
                 bar_nr);
    pdev->msix_cap = config_offset;
    /* Make flags bit writable. */
    pdev->wmask[config_offset + MSIX_CONTROL_OFFSET] |= MSIX_ENABLE_MASK |
	    MSIX_MASKALL_MASK;
    pdev->msix_function_masked = true;
    return 0;
}

static uint64_t msix_mmio_read(void *opaque, target_phys_addr_t addr,
                               unsigned size)
{
    PCIDevice *dev = opaque;
    unsigned int offset = addr & (MSIX_PAGE_SIZE - 1) & ~0x3;
    void *page = dev->msix_table_page;

    return pci_get_long(page + offset);
}

static uint8_t msix_pending_mask(int vector)
{
    return 1 << (vector % 8);
}

static uint8_t *msix_pending_byte(PCIDevice *dev, int vector)
{
    return dev->msix_table_page + MSIX_PAGE_PENDING + vector / 8;
}

static int msix_is_pending(PCIDevice *dev, int vector)
{
    return *msix_pending_byte(dev, vector) & msix_pending_mask(vector);
}

static void msix_set_pending(PCIDevice *dev, int vector)
{
    *msix_pending_byte(dev, vector) |= msix_pending_mask(vector);
}

static void msix_clr_pending(PCIDevice *dev, int vector)
{
    *msix_pending_byte(dev, vector) &= ~msix_pending_mask(vector);
}

static bool msix_vector_masked(PCIDevice *dev, int vector, bool fmask)
{
    unsigned offset = vector * PCI_MSIX_ENTRY_SIZE + PCI_MSIX_ENTRY_VECTOR_CTRL;
    return fmask || dev->msix_table_page[offset] & PCI_MSIX_ENTRY_CTRL_MASKBIT;
}

static bool msix_is_masked(PCIDevice *dev, int vector)
{
    return msix_vector_masked(dev, vector, dev->msix_function_masked);
}

static void msix_handle_mask_update(PCIDevice *dev, int vector, bool was_masked)
{
    bool is_masked = msix_is_masked(dev, vector);
    if (is_masked == was_masked) {
        return;
    }

    if (dev->msix_mask_notifier) {
        int ret;
        ret = dev->msix_mask_notifier(dev, vector, is_masked);
        assert(ret >= 0);
    }

    if (!is_masked && msix_is_pending(dev, vector)) {
        msix_clr_pending(dev, vector);
        msix_notify(dev, vector);
    }
}

static void msix_update_function_masked(PCIDevice *dev)
{
    dev->msix_function_masked = !msix_enabled(dev) ||
        (dev->config[dev->msix_cap + MSIX_CONTROL_OFFSET] & MSIX_MASKALL_MASK);
}

/* Handle MSI-X capability config write. */
void msix_write_config(PCIDevice *dev, uint32_t addr,
                       uint32_t val, int len)
{
    unsigned enable_pos = dev->msix_cap + MSIX_CONTROL_OFFSET;
    int vector;
    bool was_masked;

    if (!range_covers_byte(addr, len, enable_pos)) {
        return;
    }

    was_masked = dev->msix_function_masked;
    msix_update_function_masked(dev);

    if (!msix_enabled(dev)) {
        return;
    }

    pci_device_deassert_intx(dev);

    if (dev->msix_function_masked == was_masked) {
        return;
    }

    for (vector = 0; vector < dev->msix_entries_nr; ++vector) {
        msix_handle_mask_update(dev, vector,
                                msix_vector_masked(dev, vector, was_masked));
    }
}

static void msix_mmio_write(void *opaque, target_phys_addr_t addr,
                            uint64_t val, unsigned size)
{
    PCIDevice *dev = opaque;
    unsigned int offset = addr & (MSIX_PAGE_SIZE - 1) & ~0x3;
    int vector = offset / PCI_MSIX_ENTRY_SIZE;
    bool was_masked;

    /* MSI-X page includes a read-only PBA and a writeable Vector Control. */
    if (vector >= dev->msix_entries_nr) {
        return;
    }

    was_masked = msix_is_masked(dev, vector);
    pci_set_long(dev->msix_table_page + offset, val);
    if (kvm_enabled() && kvm_irqchip_in_kernel()) {
        kvm_msix_update(dev, vector, was_masked, msix_is_masked(dev, vector));
    }
    msix_handle_mask_update(dev, vector, was_masked);
}

static const MemoryRegionOps msix_mmio_ops = {
    .read = msix_mmio_read,
    .write = msix_mmio_write,
    .endianness = DEVICE_NATIVE_ENDIAN,
    .valid = {
        .min_access_size = 4,
        .max_access_size = 4,
    },
};

static void msix_mmio_setup(PCIDevice *d, MemoryRegion *bar)
{
    uint8_t *config = d->config + d->msix_cap;
    uint32_t table = pci_get_long(config + PCI_MSIX_TABLE);
    uint32_t offset = table & ~(MSIX_PAGE_SIZE - 1);
    /* TODO: for assigned devices, we'll want to make it possible to map
     * pending bits separately in case they are in a separate bar. */

    memory_region_add_subregion(bar, offset, &d->msix_mmio);
}

static void msix_mask_all(struct PCIDevice *dev, unsigned nentries)
{
<<<<<<< HEAD
    int vector, r;
    for (vector = 0; vector < nentries; ++vector) {
        unsigned offset =
            vector * PCI_MSIX_ENTRY_SIZE + PCI_MSIX_ENTRY_VECTOR_CTRL;
        int was_masked = msix_is_masked(dev, vector);
        dev->msix_table_page[offset] |= PCI_MSIX_ENTRY_CTRL_MASKBIT;
        if (was_masked != msix_is_masked(dev, vector) &&
            dev->msix_mask_notifier) {
            r = dev->msix_mask_notifier(dev, vector,
                                        msix_is_masked(dev, vector));
            assert(r >= 0);
        }
=======
    int vector;

    for (vector = 0; vector < nentries; ++vector) {
        unsigned offset =
            vector * PCI_MSIX_ENTRY_SIZE + PCI_MSIX_ENTRY_VECTOR_CTRL;
        bool was_masked = msix_is_masked(dev, vector);

        dev->msix_table_page[offset] |= PCI_MSIX_ENTRY_CTRL_MASKBIT;
        msix_handle_mask_update(dev, vector, was_masked);
>>>>>>> 5b5f1330
    }
}

/* Initialize the MSI-X structures. Note: if MSI-X is supported, BAR size is
 * modified, it should be retrieved with msix_bar_size. */
int msix_init(struct PCIDevice *dev, unsigned short nentries,
              MemoryRegion *bar,
              unsigned bar_nr, unsigned bar_size)
{
    int ret;

    /* Nothing to do if MSI is not supported by interrupt controller */
    if (!msi_supported) {
        return -ENOTSUP;
    }
    if (nentries > MSIX_MAX_ENTRIES)
        return -EINVAL;

    dev->msix_mask_notifier = NULL;
    dev->msix_entry_used = g_malloc0(MSIX_MAX_ENTRIES *
                                        sizeof *dev->msix_entry_used);

    dev->msix_table_page = g_malloc0(MSIX_PAGE_SIZE);
    msix_mask_all(dev, nentries);

    memory_region_init_io(&dev->msix_mmio, &msix_mmio_ops, dev,
                          "msix", MSIX_PAGE_SIZE);

    dev->msix_entries_nr = nentries;
    ret = msix_add_config(dev, nentries, bar_nr, bar_size);
    if (ret)
        goto err_config;

    if (kvm_enabled() && kvm_irqchip_in_kernel()) {
        dev->msix_irq_entries = g_malloc(nentries *
                                         sizeof *dev->msix_irq_entries);
    }

    dev->cap_present |= QEMU_PCI_CAP_MSIX;
    msix_mmio_setup(dev, bar);
    return 0;

err_config:
    dev->msix_entries_nr = 0;
    memory_region_destroy(&dev->msix_mmio);
    g_free(dev->msix_table_page);
    dev->msix_table_page = NULL;
    g_free(dev->msix_entry_used);
    dev->msix_entry_used = NULL;
    return ret;
}

static void msix_free_irq_entries(PCIDevice *dev)
{
    int vector;

    if (kvm_enabled() && kvm_irqchip_in_kernel()) {
        kvm_msix_free(dev);
    }

    for (vector = 0; vector < dev->msix_entries_nr; ++vector) {
        dev->msix_entry_used[vector] = 0;
        msix_clr_pending(dev, vector);
    }
}

/* Clean up resources for the device. */
int msix_uninit(PCIDevice *dev, MemoryRegion *bar)
{
    if (!(dev->cap_present & QEMU_PCI_CAP_MSIX))
        return 0;
    pci_del_capability(dev, PCI_CAP_ID_MSIX, MSIX_CAP_LENGTH);
    dev->msix_cap = 0;
    msix_free_irq_entries(dev);
    dev->msix_entries_nr = 0;
    memory_region_del_subregion(bar, &dev->msix_mmio);
    memory_region_destroy(&dev->msix_mmio);
    g_free(dev->msix_table_page);
    dev->msix_table_page = NULL;
    g_free(dev->msix_entry_used);
    dev->msix_entry_used = NULL;
    g_free(dev->msix_irq_entries);
    dev->msix_irq_entries = NULL;
    dev->cap_present &= ~QEMU_PCI_CAP_MSIX;
    return 0;
}

void msix_save(PCIDevice *dev, QEMUFile *f)
{
    unsigned n = dev->msix_entries_nr;

    if (!(dev->cap_present & QEMU_PCI_CAP_MSIX)) {
        return;
    }
    qemu_put_buffer(f, dev->msix_table_page, n * PCI_MSIX_ENTRY_SIZE);
    qemu_put_buffer(f, dev->msix_table_page + MSIX_PAGE_PENDING, (n + 7) / 8);
}

/* Should be called after restoring the config space. */
void msix_load(PCIDevice *dev, QEMUFile *f)
{
    unsigned n = dev->msix_entries_nr;

    if (!(dev->cap_present & QEMU_PCI_CAP_MSIX)) {
        return;
    }

    msix_free_irq_entries(dev);
    qemu_get_buffer(f, dev->msix_table_page, n * PCI_MSIX_ENTRY_SIZE);
    qemu_get_buffer(f, dev->msix_table_page + MSIX_PAGE_PENDING, (n + 7) / 8);
    msix_update_function_masked(dev);
}

/* Does device support MSI-X? */
int msix_present(PCIDevice *dev)
{
    return dev->cap_present & QEMU_PCI_CAP_MSIX;
}

/* Is MSI-X enabled? */
int msix_enabled(PCIDevice *dev)
{
    return (dev->cap_present & QEMU_PCI_CAP_MSIX) &&
        (dev->config[dev->msix_cap + MSIX_CONTROL_OFFSET] &
         MSIX_ENABLE_MASK);
}

/* Size of bar where MSI-X table resides, or 0 if MSI-X not supported. */
uint32_t msix_bar_size(PCIDevice *dev)
{
    return (dev->cap_present & QEMU_PCI_CAP_MSIX) ?
        dev->msix_bar_size : 0;
}

/* Send an MSI-X message */
void msix_notify(PCIDevice *dev, unsigned vector)
{
    MSIMessage msg;

    if (vector >= dev->msix_entries_nr || !dev->msix_entry_used[vector])
        return;
    if (msix_is_masked(dev, vector)) {
        msix_set_pending(dev, vector);
        return;
    }

    if (kvm_enabled() && kvm_irqchip_in_kernel()) {
        kvm_irqchip_set_irq(kvm_state, dev->msix_irq_entries[vector].gsi, 1);
        return;
    }

    msg = msix_get_message(dev, vector);

    stl_le_phys(msg.address, msg.data);
}

void msix_reset(PCIDevice *dev)
{
    if (!(dev->cap_present & QEMU_PCI_CAP_MSIX))
        return;
    msix_free_irq_entries(dev);
    dev->config[dev->msix_cap + MSIX_CONTROL_OFFSET] &=
	    ~dev->wmask[dev->msix_cap + MSIX_CONTROL_OFFSET];
    memset(dev->msix_table_page, 0, MSIX_PAGE_SIZE);
    msix_mask_all(dev, dev->msix_entries_nr);
}

/* PCI spec suggests that devices make it possible for software to configure
 * less vectors than supported by the device, but does not specify a standard
 * mechanism for devices to do so.
 *
 * We support this by asking devices to declare vectors software is going to
 * actually use, and checking this on the notification path. Devices that
 * don't want to follow the spec suggestion can declare all vectors as used. */

/* Mark vector as used. */
int msix_vector_use(PCIDevice *dev, unsigned vector)
{
    int ret;
    if (vector >= dev->msix_entries_nr)
        return -EINVAL;
    if (kvm_enabled() && kvm_irqchip_in_kernel() &&
        !dev->msix_entry_used[vector]) {
        ret = kvm_msix_vector_add(dev, vector);
        if (ret) {
            return ret;
        }
    }
    ++dev->msix_entry_used[vector];
    return 0;
}

/* Mark vector as unused. */
void msix_vector_unuse(PCIDevice *dev, unsigned vector)
{
    if (vector >= dev->msix_entries_nr || !dev->msix_entry_used[vector]) {
        return;
    }
    if (--dev->msix_entry_used[vector]) {
        return;
    }
    if (kvm_enabled() && kvm_irqchip_in_kernel()) {
        kvm_msix_vector_del(dev, vector);
    }
    msix_clr_pending(dev, vector);
}

void msix_unuse_all_vectors(PCIDevice *dev)
{
    if (!(dev->cap_present & QEMU_PCI_CAP_MSIX))
        return;
    msix_free_irq_entries(dev);
}

/* Invoke the notifier if vector entry is used and unmasked. */
static int msix_notify_if_unmasked(PCIDevice *dev, unsigned vector, int masked)
{
    assert(dev->msix_mask_notifier);
    if (!dev->msix_entry_used[vector] || msix_is_masked(dev, vector)) {
        return 0;
    }
    return dev->msix_mask_notifier(dev, vector, masked);
}

static int msix_set_mask_notifier_for_vector(PCIDevice *dev, unsigned vector)
{
	/* Notifier has been set. Invoke it on unmasked vectors. */
	return msix_notify_if_unmasked(dev, vector, 0);
}

static int msix_unset_mask_notifier_for_vector(PCIDevice *dev, unsigned vector)
{
	/* Notifier will be unset. Invoke it to mask unmasked entries. */
	return msix_notify_if_unmasked(dev, vector, 1);
}

int msix_set_mask_notifier(PCIDevice *dev, msix_mask_notifier_func f)
{
    int r, n;
    assert(!dev->msix_mask_notifier);
    dev->msix_mask_notifier = f;
    for (n = 0; n < dev->msix_entries_nr; ++n) {
        r = msix_set_mask_notifier_for_vector(dev, n);
        if (r < 0) {
            goto undo;
        }
    }
    return 0;

undo:
    while (--n >= 0) {
        msix_unset_mask_notifier_for_vector(dev, n);
    }
    dev->msix_mask_notifier = NULL;
    return r;
}

int msix_unset_mask_notifier(PCIDevice *dev)
{
    int r, n;
    assert(dev->msix_mask_notifier);
    for (n = 0; n < dev->msix_entries_nr; ++n) {
        r = msix_unset_mask_notifier_for_vector(dev, n);
        if (r < 0) {
            goto undo;
        }
    }
    dev->msix_mask_notifier = NULL;
    return 0;

undo:
    while (--n >= 0) {
        msix_set_mask_notifier_for_vector(dev, n);
    }
    return r;
}<|MERGE_RESOLUTION|>--- conflicted
+++ resolved
@@ -327,20 +327,6 @@
 
 static void msix_mask_all(struct PCIDevice *dev, unsigned nentries)
 {
-<<<<<<< HEAD
-    int vector, r;
-    for (vector = 0; vector < nentries; ++vector) {
-        unsigned offset =
-            vector * PCI_MSIX_ENTRY_SIZE + PCI_MSIX_ENTRY_VECTOR_CTRL;
-        int was_masked = msix_is_masked(dev, vector);
-        dev->msix_table_page[offset] |= PCI_MSIX_ENTRY_CTRL_MASKBIT;
-        if (was_masked != msix_is_masked(dev, vector) &&
-            dev->msix_mask_notifier) {
-            r = dev->msix_mask_notifier(dev, vector,
-                                        msix_is_masked(dev, vector));
-            assert(r >= 0);
-        }
-=======
     int vector;
 
     for (vector = 0; vector < nentries; ++vector) {
@@ -350,7 +336,6 @@
 
         dev->msix_table_page[offset] |= PCI_MSIX_ENTRY_CTRL_MASKBIT;
         msix_handle_mask_update(dev, vector, was_masked);
->>>>>>> 5b5f1330
     }
 }
 
