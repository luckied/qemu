--- conflicted
+++ resolved
@@ -1089,11 +1089,10 @@
     pci_change_irq_level(pci_dev, irq_num, change);
 }
 
-<<<<<<< HEAD
 int pci_map_irq(PCIDevice *pci_dev, int pin)
 {
     return pci_dev->bus->map_irq(pci_dev, pin);
-=======
+}
 /* Special hooks used by device assignment */
 void pci_bus_set_route_irq_fn(PCIBus *bus, pci_route_irq_fn route_intx_to_irq)
 {
@@ -1135,7 +1134,6 @@
                                           PCIINTxRoutingNotifier notifier)
 {
     dev->intx_routing_notifier = notifier;
->>>>>>> 5e59b024
 }
 
 /***********************************************************/
