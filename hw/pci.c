/*
 * QEMU PCI bus manager
 *
 * Copyright (c) 2004 Fabrice Bellard
 *
 * Permission is hereby granted, free of charge, to any person obtaining a copy
 * of this software and associated documentation files (the "Software"), to deal
 * in the Software without restriction, including without limitation the rights
 * to use, copy, modify, merge, publish, distribute, sublicense, and/or sell
 * copies of the Software, and to permit persons to whom the Software is
 * furnished to do so, subject to the following conditions:
 *
 * The above copyright notice and this permission notice shall be included in
 * all copies or substantial portions of the Software.
 *
 * THE SOFTWARE IS PROVIDED "AS IS", WITHOUT WARRANTY OF ANY KIND, EXPRESS OR
 * IMPLIED, INCLUDING BUT NOT LIMITED TO THE WARRANTIES OF MERCHANTABILITY,
 * FITNESS FOR A PARTICULAR PURPOSE AND NONINFRINGEMENT. IN NO EVENT SHALL
 * THE AUTHORS OR COPYRIGHT HOLDERS BE LIABLE FOR ANY CLAIM, DAMAGES OR OTHER
 * LIABILITY, WHETHER IN AN ACTION OF CONTRACT, TORT OR OTHERWISE, ARISING FROM,
 * OUT OF OR IN CONNECTION WITH THE SOFTWARE OR THE USE OR OTHER DEALINGS IN
 * THE SOFTWARE.
 */
#include "hw.h"
#include "pci.h"
#include "monitor.h"
#include "net.h"
#include "sysemu.h"
<<<<<<< HEAD
#include "pc.h"
#include "qemu-kvm.h"
#include "device-assignment.h"
=======
#include "msix.h"
>>>>>>> e3936fa5

//#define DEBUG_PCI
#ifdef DEBUG_PCI
# define PCI_DPRINTF(format, ...)       printf(format, __VA_ARGS__)
#else
# define PCI_DPRINTF(format, ...)       do { } while (0)
#endif

struct PCIBus {
    BusState qbus;
    int bus_num;
    int devfn_min;
    pci_set_irq_fn set_irq;
    pci_map_irq_fn map_irq;
    uint32_t config_reg; /* XXX: suppress */
    void *irq_opaque;
    PCIDevice *devices[256];
    PCIDevice *parent_dev;
    PCIBus *next;
    /* The bus IRQ state is the logical OR of the connected devices.
       Keep a count of the number of devices with raised IRQs.  */
    int nirq;
    int *irq_count;
};

static void pcibus_dev_print(Monitor *mon, DeviceState *dev, int indent);

static struct BusInfo pci_bus_info = {
    .name       = "PCI",
    .size       = sizeof(PCIBus),
    .print_dev  = pcibus_dev_print,
    .props      = (Property[]) {
        DEFINE_PROP_PCI_DEVFN("addr", PCIDevice, devfn, -1),
        DEFINE_PROP_END_OF_LIST()
    }
};

static void pci_update_mappings(PCIDevice *d);
static void pci_set_irq(void *opaque, int irq_num, int level);

target_phys_addr_t pci_mem_base;
static uint16_t pci_default_sub_vendor_id = PCI_SUBVENDOR_ID_REDHAT_QUMRANET;
static uint16_t pci_default_sub_device_id = PCI_SUBDEVICE_ID_QEMU;
static PCIBus *first_bus;

static const VMStateDescription vmstate_pcibus = {
    .name = "PCIBUS",
    .version_id = 1,
    .minimum_version_id = 1,
    .minimum_version_id_old = 1,
    .fields      = (VMStateField []) {
        VMSTATE_INT32_EQUAL(nirq, PCIBus),
        VMSTATE_INT32_VARRAY(irq_count, PCIBus, nirq),
        VMSTATE_END_OF_LIST()
    }
};

static void pci_bus_reset(void *opaque)
{
    PCIBus *bus = opaque;
    int i;

    for (i = 0; i < bus->nirq; i++) {
        bus->irq_count[i] = 0;
    }
    for (i = 0; i < 256; i++) {
        if (bus->devices[i])
            memset(bus->devices[i]->irq_state, 0,
                   sizeof(bus->devices[i]->irq_state));
    }
}

void pci_bus_new_inplace(PCIBus *bus, DeviceState *parent,
                         const char *name, int devfn_min)
{
    static int nbus = 0;

    qbus_create_inplace(&bus->qbus, &pci_bus_info, parent, name);
    bus->devfn_min = devfn_min;
    bus->next = first_bus;
    first_bus = bus;
    vmstate_register(nbus++, &vmstate_pcibus, bus);
    qemu_register_reset(pci_bus_reset, bus);
}

PCIBus *pci_bus_new(DeviceState *parent, const char *name, int devfn_min)
{
    PCIBus *bus;

    bus = qemu_mallocz(sizeof(*bus));
    bus->qbus.qdev_allocated = 1;
    pci_bus_new_inplace(bus, parent, name, devfn_min);
    return bus;
}

void pci_bus_irqs(PCIBus *bus, pci_set_irq_fn set_irq, pci_map_irq_fn map_irq,
                  void *irq_opaque, int nirq)
{
    bus->set_irq = set_irq;
    bus->map_irq = map_irq;
    bus->irq_opaque = irq_opaque;
    bus->nirq = nirq;
    bus->irq_count = qemu_mallocz(nirq * sizeof(bus->irq_count[0]));
}

PCIBus *pci_register_bus(DeviceState *parent, const char *name,
                         pci_set_irq_fn set_irq, pci_map_irq_fn map_irq,
                         void *irq_opaque, int devfn_min, int nirq)
{
    PCIBus *bus;

    bus = pci_bus_new(parent, name, devfn_min);
    pci_bus_irqs(bus, set_irq, map_irq, irq_opaque, nirq);
    return bus;
}

static void pci_register_secondary_bus(PCIBus *bus,
                                       PCIDevice *dev,
                                       pci_map_irq_fn map_irq,
                                       const char *name)
{
    qbus_create_inplace(&bus->qbus, &pci_bus_info, &dev->qdev, name);
    bus->map_irq = map_irq;
    bus->parent_dev = dev;
    bus->next = dev->bus->next;
    dev->bus->next = bus;
}

int pci_bus_num(PCIBus *s)
{
    return s->bus_num;
}

static int get_pci_config_device(QEMUFile *f, void *pv, size_t size)
{
    PCIDevice *s = container_of(pv, PCIDevice, config);
    uint8_t config[size];
    int i;

    qemu_get_buffer(f, config, size);
    for (i = 0; i < size; ++i)
        if ((config[i] ^ s->config[i]) & s->cmask[i] & ~s->wmask[i])
            return -EINVAL;
    memcpy(s->config, config, size);

    pci_update_mappings(s);

    return 0;
}

/* just put buffer */
static void put_pci_config_device(QEMUFile *f, void *pv, size_t size)
{
    const uint8_t *v = pv;
    qemu_put_buffer(f, v, size);
}

static VMStateInfo vmstate_info_pci_config = {
    .name = "pci config",
    .get  = get_pci_config_device,
    .put  = put_pci_config_device,
};

const VMStateDescription vmstate_pci_device = {
    .name = "PCIDevice",
    .version_id = 2,
    .minimum_version_id = 1,
    .minimum_version_id_old = 1,
    .fields      = (VMStateField []) {
        VMSTATE_INT32_LE(version_id, PCIDevice),
        VMSTATE_SINGLE(config, PCIDevice, 0, vmstate_info_pci_config,
                       typeof_field(PCIDevice,config)),
        VMSTATE_INT32_ARRAY_V(irq_state, PCIDevice, 4, 2),
        VMSTATE_END_OF_LIST()
    }
};

void pci_device_save(PCIDevice *s, QEMUFile *f)
{
    vmstate_save_state(f, &vmstate_pci_device, s);
}

int pci_device_load(PCIDevice *s, QEMUFile *f)
{
    return vmstate_load_state(f, &vmstate_pci_device, s, s->version_id);
}

static int pci_set_default_subsystem_id(PCIDevice *pci_dev)
{
    uint16_t *id;

    id = (void*)(&pci_dev->config[PCI_SUBVENDOR_ID]);
    id[0] = cpu_to_le16(pci_default_sub_vendor_id);
    id[1] = cpu_to_le16(pci_default_sub_device_id);
    return 0;
}

/*
 * Parse pci address in qemu command
 * Parse [[<domain>:]<bus>:]<slot>, return -1 on error
 */
static int pci_parse_devaddr(const char *addr, int *domp, int *busp, unsigned *slotp)
{
    const char *p;
    char *e;
    unsigned long val;
    unsigned long dom = 0, bus = 0;
    unsigned slot = 0;

    p = addr;
    val = strtoul(p, &e, 16);
    if (e == p)
	return -1;
    if (*e == ':') {
	bus = val;
	p = e + 1;
	val = strtoul(p, &e, 16);
	if (e == p)
	    return -1;
	if (*e == ':') {
	    dom = bus;
	    bus = val;
	    p = e + 1;
	    val = strtoul(p, &e, 16);
	    if (e == p)
		return -1;
	}
    }

    if (dom > 0xffff || bus > 0xff || val > 0x1f)
	return -1;

    slot = val;

    if (*e)
	return -1;

    /* Note: QEMU doesn't implement domains other than 0 */
    if (dom != 0 || pci_find_bus(bus) == NULL)
	return -1;

    *domp = dom;
    *busp = bus;
    *slotp = slot;
    return 0;
}

/*
 * Parse device bdf in device assignment command:
 *
 * -pcidevice host=bus:dev.func
 *
 * Parse <bus>:<slot>.<func> return -1 on error
 */
int pci_parse_host_devaddr(const char *addr, int *busp,
                           int *slotp, int *funcp)
{
    const char *p;
    char *e;
    int val;
    int bus = 0, slot = 0, func = 0;

    p = addr;
    val = strtoul(p, &e, 16);
    if (e == p)
	return -1;
    if (*e == ':') {
	bus = val;
	p = e + 1;
	val = strtoul(p, &e, 16);
	if (e == p)
	    return -1;
	if (*e == '.') {
	    slot = val;
	    p = e + 1;
	    val = strtoul(p, &e, 16);
	    if (e == p)
		return -1;
	    func = val;
	} else
	    return -1;
    } else
	return -1;

    if (bus > 0xff || slot > 0x1f || func > 0x7)
	return -1;

    if (*e)
	return -1;

    *busp = bus;
    *slotp = slot;
    *funcp = func;
    return 0;
}

int pci_read_devaddr(Monitor *mon, const char *addr, int *domp, int *busp,
                     unsigned *slotp)
{
    /* strip legacy tag */
    if (!strncmp(addr, "pci_addr=", 9)) {
        addr += 9;
    }
    if (pci_parse_devaddr(addr, domp, busp, slotp)) {
        monitor_printf(mon, "Invalid pci address\n");
        return -1;
    }
    return 0;
}

PCIBus *pci_get_bus_devfn(int *devfnp, const char *devaddr)
{
    int dom, bus;
    unsigned slot;

    if (!devaddr) {
        *devfnp = -1;
        return pci_find_bus(0);
    }

    if (pci_parse_devaddr(devaddr, &dom, &bus, &slot) < 0) {
        return NULL;
    }

    *devfnp = slot << 3;
    return pci_find_bus(bus);
}

static void pci_init_cmask(PCIDevice *dev)
{
    pci_set_word(dev->cmask + PCI_VENDOR_ID, 0xffff);
    pci_set_word(dev->cmask + PCI_DEVICE_ID, 0xffff);
    dev->cmask[PCI_STATUS] = PCI_STATUS_CAP_LIST;
    dev->cmask[PCI_REVISION_ID] = 0xff;
    dev->cmask[PCI_CLASS_PROG] = 0xff;
    pci_set_word(dev->cmask + PCI_CLASS_DEVICE, 0xffff);
    dev->cmask[PCI_HEADER_TYPE] = 0xff;
    dev->cmask[PCI_CAPABILITY_LIST] = 0xff;
}

static void pci_init_wmask(PCIDevice *dev)
{
    int i;
    dev->wmask[PCI_CACHE_LINE_SIZE] = 0xff;
    dev->wmask[PCI_INTERRUPT_LINE] = 0xff;
    dev->wmask[PCI_COMMAND] = PCI_COMMAND_IO | PCI_COMMAND_MEMORY
                              | PCI_COMMAND_MASTER;
    for (i = PCI_CONFIG_HEADER_SIZE; i < PCI_CONFIG_SPACE_SIZE; ++i)
        dev->wmask[i] = 0xff;
}

/* -1 for devfn means auto assign */
static PCIDevice *do_pci_register_device(PCIDevice *pci_dev, PCIBus *bus,
                                         const char *name, int devfn,
                                         PCIConfigReadFunc *config_read,
                                         PCIConfigWriteFunc *config_write)
{
    if (devfn < 0) {
        for(devfn = bus->devfn_min ; devfn < 256; devfn += 8) {
            if (!bus->devices[devfn])
                goto found;
        }
        return NULL;
    found: ;
    } else if (bus->devices[devfn]) {
        return NULL;
    }
    pci_dev->bus = bus;
    pci_dev->devfn = devfn;
    pstrcpy(pci_dev->name, sizeof(pci_dev->name), name);
    memset(pci_dev->irq_state, 0, sizeof(pci_dev->irq_state));
    pci_set_default_subsystem_id(pci_dev);
    pci_init_cmask(pci_dev);
    pci_init_wmask(pci_dev);

    if (!config_read)
        config_read = pci_default_read_config;
    if (!config_write)
        config_write = pci_default_write_config;
    pci_dev->config_read = config_read;
    pci_dev->config_write = config_write;
    bus->devices[devfn] = pci_dev;
    pci_dev->irq = qemu_allocate_irqs(pci_set_irq, pci_dev, 4);
    pci_dev->version_id = 2; /* Current pci device vmstate version */
    return pci_dev;
}

PCIDevice *pci_register_device(PCIBus *bus, const char *name,
                               int instance_size, int devfn,
                               PCIConfigReadFunc *config_read,
                               PCIConfigWriteFunc *config_write)
{
    PCIDevice *pci_dev;

    pci_dev = qemu_mallocz(instance_size);
    pci_dev = do_pci_register_device(pci_dev, bus, name, devfn,
                                     config_read, config_write);
    return pci_dev;
}
static target_phys_addr_t pci_to_cpu_addr(target_phys_addr_t addr)
{
    return addr + pci_mem_base;
}

static void pci_unregister_io_regions(PCIDevice *pci_dev)
{
    PCIIORegion *r;
    int i;

    for(i = 0; i < PCI_NUM_REGIONS; i++) {
        r = &pci_dev->io_regions[i];
        if (!r->size || r->addr == -1)
            continue;
        if (r->type == PCI_ADDRESS_SPACE_IO) {
            isa_unassign_ioport(r->addr, r->size);
        } else {
            cpu_register_physical_memory(pci_to_cpu_addr(r->addr),
                                                     r->size,
                                                     IO_MEM_UNASSIGNED);
        }
    }
}

static int pci_unregister_device(DeviceState *dev)
{
    PCIDevice *pci_dev = DO_UPCAST(PCIDevice, qdev, dev);
    PCIDeviceInfo *info = DO_UPCAST(PCIDeviceInfo, qdev, dev->info);
    int ret = 0;

    if (info->exit)
        ret = info->exit(pci_dev);
    if (ret)
        return ret;

    msix_uninit(pci_dev);
    pci_unregister_io_regions(pci_dev);

    qemu_free_irqs(pci_dev->irq);
    pci_dev->bus->devices[pci_dev->devfn] = NULL;
    return 0;
}

void pci_register_bar(PCIDevice *pci_dev, int region_num,
                            uint32_t size, int type,
                            PCIMapIORegionFunc *map_func)
{
    PCIIORegion *r;
    uint32_t addr;
    uint32_t wmask;

    if ((unsigned int)region_num >= PCI_NUM_REGIONS)
        return;

    if (size & (size-1)) {
        fprintf(stderr, "ERROR: PCI region size must be pow2 "
                    "type=0x%x, size=0x%x\n", type, size);
        exit(1);
    }

    r = &pci_dev->io_regions[region_num];
    r->addr = -1;
    r->size = size;
    r->type = type;
    r->map_func = map_func;

    wmask = ~(size - 1);
    if (region_num == PCI_ROM_SLOT) {
        addr = 0x30;
        /* ROM enable bit is writeable */
        wmask |= 1;
    } else {
        addr = 0x10 + region_num * 4;
    }
    *(uint32_t *)(pci_dev->config + addr) = cpu_to_le32(type);
    *(uint32_t *)(pci_dev->wmask + addr) = cpu_to_le32(wmask);
    *(uint32_t *)(pci_dev->cmask + addr) = 0xffffffff;
}

static void pci_update_mappings(PCIDevice *d)
{
    PCIIORegion *r;
    int cmd, i;
    uint32_t last_addr, new_addr, config_ofs;

    cmd = le16_to_cpu(*(uint16_t *)(d->config + PCI_COMMAND));
    for(i = 0; i < PCI_NUM_REGIONS; i++) {
        r = &d->io_regions[i];
        if (i == PCI_ROM_SLOT) {
            config_ofs = 0x30;
        } else {
            config_ofs = 0x10 + i * 4;
        }
        if (r->size != 0) {
            if (r->type & PCI_ADDRESS_SPACE_IO) {
                if (cmd & PCI_COMMAND_IO) {
                    new_addr = le32_to_cpu(*(uint32_t *)(d->config +
                                                         config_ofs));
                    new_addr = new_addr & ~(r->size - 1);
                    last_addr = new_addr + r->size - 1;
                    /* NOTE: we have only 64K ioports on PC */
                    if (last_addr <= new_addr || new_addr == 0 ||
                        last_addr >= 0x10000) {
                        new_addr = -1;
                    }
                } else {
                    new_addr = -1;
                }
            } else {
                if (cmd & PCI_COMMAND_MEMORY) {
                    new_addr = le32_to_cpu(*(uint32_t *)(d->config +
                                                         config_ofs));
                    /* the ROM slot has a specific enable bit */
                    if (i == PCI_ROM_SLOT && !(new_addr & 1))
                        goto no_mem_map;
                    new_addr = new_addr & ~(r->size - 1);
                    last_addr = new_addr + r->size - 1;
                    /* NOTE: we do not support wrapping */
                    /* XXX: as we cannot support really dynamic
                       mappings, we handle specific values as invalid
                       mappings. */
                    if (last_addr <= new_addr || new_addr == 0 ||
                        last_addr == -1) {
                        new_addr = -1;
                    }
                } else {
                no_mem_map:
                    new_addr = -1;
                }
            }
            /* now do the real mapping */
            if (new_addr != r->addr) {
                if (r->addr != -1) {
                    if (r->type & PCI_ADDRESS_SPACE_IO) {
                        int class;
                        /* NOTE: specific hack for IDE in PC case:
                           only one byte must be mapped. */
                        class = d->config[0x0a] | (d->config[0x0b] << 8);
                        if (class == 0x0101 && r->size == 4) {
                            isa_unassign_ioport(r->addr + 2, 1);
                        } else {
                            isa_unassign_ioport(r->addr, r->size);
                        }
                    } else {
                        cpu_register_physical_memory(pci_to_cpu_addr(r->addr),
                                                     r->size,
                                                     IO_MEM_UNASSIGNED);
                        qemu_unregister_coalesced_mmio(r->addr, r->size);
                    }
                }
                r->addr = new_addr;
                if (r->addr != -1) {
                    r->map_func(d, i, r->addr, r->size, r->type);
                }
            }
        }
    }
}

static uint32_t pci_read_config(PCIDevice *d,
                                uint32_t address, int len)
{
    uint32_t val;

    switch(len) {
    default:
    case 4:
	if (address <= 0xfc) {
	    val = le32_to_cpu(*(uint32_t *)(d->config + address));
	    break;
	}
	/* fall through */
    case 2:
        if (address <= 0xfe) {
	    val = le16_to_cpu(*(uint16_t *)(d->config + address));
	    break;
	}
	/* fall through */
    case 1:
        val = d->config[address];
        break;
    }
    return val;
}

static void pci_write_config(PCIDevice *pci_dev,
                             uint32_t address, uint32_t val, int len)
{
    int i;
    for (i = 0; i < len; i++) {
        pci_dev->config[address + i] = val & 0xff;
        val >>= 8;
    }
}

int pci_access_cap_config(PCIDevice *pci_dev, uint32_t address, int len)
{
    if (pci_dev->cap.supported && address >= pci_dev->cap.start &&
            (address + len) < pci_dev->cap.start + pci_dev->cap.length)
        return 1;
    return 0;
}

uint32_t pci_default_cap_read_config(PCIDevice *pci_dev,
                                     uint32_t address, int len)
{
    return pci_read_config(pci_dev, address, len);
}

void pci_default_cap_write_config(PCIDevice *pci_dev,
                                  uint32_t address, uint32_t val, int len)
{
    pci_write_config(pci_dev, address, val, len);
}

uint32_t pci_default_read_config(PCIDevice *d,
                                 uint32_t address, int len)
{
    if (pci_access_cap_config(d, address, len))
        return d->cap.config_read(d, address, len);

    return pci_read_config(d, address, len);
}

void pci_default_write_config(PCIDevice *d, uint32_t addr, uint32_t val, int l)
{
    uint8_t orig[PCI_CONFIG_SPACE_SIZE];
    int i;

    if (pci_access_cap_config(d, addr, l)) {
        d->cap.config_write(d, addr, val, l);
        return;
    }

    /* not efficient, but simple */
    memcpy(orig, d->config, PCI_CONFIG_SPACE_SIZE);
    for(i = 0; i < l && addr < PCI_CONFIG_SPACE_SIZE; val >>= 8, ++i, ++addr) {
        uint8_t wmask = d->wmask[addr];
        d->config[addr] = (d->config[addr] & ~wmask) | (val & wmask);
    }

#ifdef CONFIG_KVM_DEVICE_ASSIGNMENT
    if (kvm_enabled() && qemu_kvm_irqchip_in_kernel() &&
        addr >= PIIX_CONFIG_IRQ_ROUTE &&
	addr < PIIX_CONFIG_IRQ_ROUTE + 4)
        assigned_dev_update_irqs();
#endif /* CONFIG_KVM_DEVICE_ASSIGNMENT */

    if (memcmp(orig + PCI_BASE_ADDRESS_0, d->config + PCI_BASE_ADDRESS_0, 24)
        || ((orig[PCI_COMMAND] ^ d->config[PCI_COMMAND])
            & (PCI_COMMAND_MEMORY | PCI_COMMAND_IO)))
        pci_update_mappings(d);

}

void pci_data_write(void *opaque, uint32_t addr, uint32_t val, int len)
{
    PCIBus *s = opaque;
    PCIDevice *pci_dev;
    int config_addr, bus_num;

#if 0
    PCI_DPRINTF("pci_data_write: addr=%08x val=%08x len=%d\n",
                addr, val, len);
#endif
    bus_num = (addr >> 16) & 0xff;
    while (s && s->bus_num != bus_num)
        s = s->next;
    if (!s)
        return;
    pci_dev = s->devices[(addr >> 8) & 0xff];
    if (!pci_dev)
        return;
    config_addr = addr & 0xff;
    PCI_DPRINTF("pci_config_write: %s: addr=%02x val=%08x len=%d\n",
                pci_dev->name, config_addr, val, len);
    pci_dev->config_write(pci_dev, config_addr, val, len);
}

uint32_t pci_data_read(void *opaque, uint32_t addr, int len)
{
    PCIBus *s = opaque;
    PCIDevice *pci_dev;
    int config_addr, bus_num;
    uint32_t val;

    bus_num = (addr >> 16) & 0xff;
    while (s && s->bus_num != bus_num)
        s= s->next;
    if (!s)
        goto fail;
    pci_dev = s->devices[(addr >> 8) & 0xff];
    if (!pci_dev) {
    fail:
        switch(len) {
        case 1:
            val = 0xff;
            break;
        case 2:
            val = 0xffff;
            break;
        default:
        case 4:
            val = 0xffffffff;
            break;
        }
        goto the_end;
    }
    config_addr = addr & 0xff;
    val = pci_dev->config_read(pci_dev, config_addr, len);
    PCI_DPRINTF("pci_config_read: %s: addr=%02x val=%08x len=%d\n",
                pci_dev->name, config_addr, val, len);
 the_end:
#if 0
    PCI_DPRINTF("pci_data_read: addr=%08x val=%08x len=%d\n",
                addr, val, len);
#endif
    return val;
}

/***********************************************************/
/* generic PCI irq support */

/* 0 <= irq_num <= 3. level must be 0 or 1 */
static void pci_set_irq(void *opaque, int irq_num, int level)
{
    PCIDevice *pci_dev = opaque;
    PCIBus *bus;
    int change;

    change = level - pci_dev->irq_state[irq_num];
    if (!change)
        return;

    pci_dev->irq_state[irq_num] = level;

#if defined(TARGET_IA64)
    ioapic_set_irq(pci_dev, irq_num, level);
#endif

    for (;;) {
        bus = pci_dev->bus;
        irq_num = bus->map_irq(pci_dev, irq_num);
        if (bus->set_irq)
            break;
        pci_dev = bus->parent_dev;
    }
    bus->irq_count[irq_num] += change;
    bus->set_irq(bus->irq_opaque, irq_num, bus->irq_count[irq_num] != 0);
}

int pci_map_irq(PCIDevice *pci_dev, int pin)
{
    return pci_dev->bus->map_irq(pci_dev, pin);
}

/***********************************************************/
/* monitor info on PCI */

typedef struct {
    uint16_t class;
    const char *desc;
} pci_class_desc;

static const pci_class_desc pci_class_descriptions[] =
{
    { 0x0100, "SCSI controller"},
    { 0x0101, "IDE controller"},
    { 0x0102, "Floppy controller"},
    { 0x0103, "IPI controller"},
    { 0x0104, "RAID controller"},
    { 0x0106, "SATA controller"},
    { 0x0107, "SAS controller"},
    { 0x0180, "Storage controller"},
    { 0x0200, "Ethernet controller"},
    { 0x0201, "Token Ring controller"},
    { 0x0202, "FDDI controller"},
    { 0x0203, "ATM controller"},
    { 0x0280, "Network controller"},
    { 0x0300, "VGA controller"},
    { 0x0301, "XGA controller"},
    { 0x0302, "3D controller"},
    { 0x0380, "Display controller"},
    { 0x0400, "Video controller"},
    { 0x0401, "Audio controller"},
    { 0x0402, "Phone"},
    { 0x0480, "Multimedia controller"},
    { 0x0500, "RAM controller"},
    { 0x0501, "Flash controller"},
    { 0x0580, "Memory controller"},
    { 0x0600, "Host bridge"},
    { 0x0601, "ISA bridge"},
    { 0x0602, "EISA bridge"},
    { 0x0603, "MC bridge"},
    { 0x0604, "PCI bridge"},
    { 0x0605, "PCMCIA bridge"},
    { 0x0606, "NUBUS bridge"},
    { 0x0607, "CARDBUS bridge"},
    { 0x0608, "RACEWAY bridge"},
    { 0x0680, "Bridge"},
    { 0x0c03, "USB controller"},
    { 0, NULL}
};

static void pci_info_device(PCIDevice *d)
{
    Monitor *mon = cur_mon;
    int i, class;
    PCIIORegion *r;
    const pci_class_desc *desc;

    monitor_printf(mon, "  Bus %2d, device %3d, function %d:\n",
                   d->bus->bus_num, d->devfn >> 3, d->devfn & 7);
    class = le16_to_cpu(*((uint16_t *)(d->config + PCI_CLASS_DEVICE)));
    monitor_printf(mon, "    ");
    desc = pci_class_descriptions;
    while (desc->desc && class != desc->class)
        desc++;
    if (desc->desc) {
        monitor_printf(mon, "%s", desc->desc);
    } else {
        monitor_printf(mon, "Class %04x", class);
    }
    monitor_printf(mon, ": PCI device %04x:%04x\n",
           le16_to_cpu(*((uint16_t *)(d->config + PCI_VENDOR_ID))),
           le16_to_cpu(*((uint16_t *)(d->config + PCI_DEVICE_ID))));

    if (d->config[PCI_INTERRUPT_PIN] != 0) {
        monitor_printf(mon, "      IRQ %d.\n",
                       d->config[PCI_INTERRUPT_LINE]);
    }
    if (class == 0x0604) {
        monitor_printf(mon, "      BUS %d.\n", d->config[0x19]);
    }
    for(i = 0;i < PCI_NUM_REGIONS; i++) {
        r = &d->io_regions[i];
        if (r->size != 0) {
            monitor_printf(mon, "      BAR%d: ", i);
            if (r->type & PCI_ADDRESS_SPACE_IO) {
                monitor_printf(mon, "I/O at 0x%04x [0x%04x].\n",
                               r->addr, r->addr + r->size - 1);
            } else {
                monitor_printf(mon, "32 bit memory at 0x%08x [0x%08x].\n",
                               r->addr, r->addr + r->size - 1);
            }
        }
    }
    monitor_printf(mon, "      id \"%s\"\n", d->qdev.id ? d->qdev.id : "");
    if (class == 0x0604 && d->config[0x19] != 0) {
        pci_for_each_device(d->config[0x19], pci_info_device);
    }
}

void pci_for_each_device(int bus_num, void (*fn)(PCIDevice *d))
{
    PCIBus *bus = first_bus;
    PCIDevice *d;
    int devfn;

    while (bus && bus->bus_num != bus_num)
        bus = bus->next;
    if (bus) {
        for(devfn = 0; devfn < 256; devfn++) {
            d = bus->devices[devfn];
            if (d)
                fn(d);
        }
    }
}

void pci_info(Monitor *mon)
{
    pci_for_each_device(0, pci_info_device);
}

PCIDevice *pci_create(const char *name, const char *devaddr)
{
    PCIBus *bus;
    int devfn;
    DeviceState *dev;

    bus = pci_get_bus_devfn(&devfn, devaddr);
    if (!bus) {
        fprintf(stderr, "Invalid PCI device address %s for device %s\n",
                devaddr, name);
        exit(1);
    }

    dev = qdev_create(&bus->qbus, name);
    qdev_prop_set_uint32(dev, "addr", devfn);
    return (PCIDevice *)dev;
}

static const char * const pci_nic_models[] = {
    "ne2k_pci",
    "i82551",
    "i82557b",
    "i82559er",
    "rtl8139",
    "e1000",
    "pcnet",
    "virtio",
    NULL
};

static const char * const pci_nic_names[] = {
    "ne2k_pci",
    "i82551",
    "i82557b",
    "i82559er",
    "rtl8139",
    "e1000",
    "pcnet",
    "virtio-net-pci",
    NULL
};

int pci_nic_supported(const char *model)
{
    int i;

    for (i = 0; pci_nic_names[i]; i++)
        if (strcmp(model, pci_nic_names[i]) == 0)
            return 1;

    return 0;
}

/* Initialize a PCI NIC.  */
PCIDevice *pci_nic_init(NICInfo *nd, const char *default_model,
                        const char *default_devaddr)
{
    const char *devaddr = nd->devaddr ? nd->devaddr : default_devaddr;
    PCIDevice *pci_dev;
    DeviceState *dev;
    int i;

    qemu_check_nic_model_list(nd, pci_nic_models, default_model);

    for (i = 0; pci_nic_models[i]; i++) {
        if (strcmp(nd->model, pci_nic_models[i]) == 0) {
            pci_dev = pci_create(pci_nic_names[i], devaddr);
            dev = &pci_dev->qdev;
            if (nd->id)
                dev->id = qemu_strdup(nd->id);
            dev->nd = nd;
            qdev_init(dev);
            nd->private = dev;
            return pci_dev;
        }
    }

    return NULL;
}

typedef struct {
    PCIDevice dev;
    PCIBus bus;
    uint32_t vid;
    uint32_t did;
} PCIBridge;

static void pci_bridge_write_config(PCIDevice *d,
                             uint32_t address, uint32_t val, int len)
{
    PCIBridge *s = (PCIBridge *)d;

    pci_default_write_config(d, address, val, len);
    s->bus.bus_num = d->config[PCI_SECONDARY_BUS];
}

PCIBus *pci_find_bus(int bus_num)
{
    PCIBus *bus = first_bus;

    while (bus && bus->bus_num != bus_num)
        bus = bus->next;

    return bus;
}

PCIDevice *pci_find_device(int bus_num, int slot, int function)
{
    PCIBus *bus = pci_find_bus(bus_num);

    if (!bus)
        return NULL;

    return bus->devices[PCI_DEVFN(slot, function)];
}

static int pci_bridge_initfn(PCIDevice *dev)
{
    PCIBridge *s = DO_UPCAST(PCIBridge, dev, dev);

    pci_config_set_vendor_id(s->dev.config, s->vid);
    pci_config_set_device_id(s->dev.config, s->did);

    s->dev.config[0x04] = 0x06; // command = bus master, pci mem
    s->dev.config[0x05] = 0x00;
    s->dev.config[0x06] = 0xa0; // status = fast back-to-back, 66MHz, no error
    s->dev.config[0x07] = 0x00; // status = fast devsel
    s->dev.config[0x08] = 0x00; // revision
    s->dev.config[0x09] = 0x00; // programming i/f
    pci_config_set_class(s->dev.config, PCI_CLASS_BRIDGE_PCI);
    s->dev.config[0x0D] = 0x10; // latency_timer
    s->dev.config[PCI_HEADER_TYPE] =
        PCI_HEADER_TYPE_MULTI_FUNCTION | PCI_HEADER_TYPE_BRIDGE; // header_type
    s->dev.config[0x1E] = 0xa0; // secondary status
    return 0;
}

PCIBus *pci_bridge_init(PCIBus *bus, int devfn, uint16_t vid, uint16_t did,
                        pci_map_irq_fn map_irq, const char *name)
{
    PCIDevice *dev;
    PCIBridge *s;

    dev = pci_create_noinit(bus, devfn, "pci-bridge");
    qdev_prop_set_uint32(&dev->qdev, "vendorid", vid);
    qdev_prop_set_uint32(&dev->qdev, "deviceid", did);
    qdev_init(&dev->qdev);

    s = DO_UPCAST(PCIBridge, dev, dev);
    pci_register_secondary_bus(&s->bus, &s->dev, map_irq, name);
    return &s->bus;
}

static int pci_qdev_init(DeviceState *qdev, DeviceInfo *base)
{
    PCIDevice *pci_dev = (PCIDevice *)qdev;
    PCIDeviceInfo *info = container_of(base, PCIDeviceInfo, qdev);
    PCIBus *bus;
    int devfn;

    bus = FROM_QBUS(PCIBus, qdev_get_parent_bus(qdev));
    devfn = pci_dev->devfn;
    pci_dev = do_pci_register_device(pci_dev, bus, base->name, devfn,
                                     info->config_read, info->config_write);
    assert(pci_dev);
    return info->init(pci_dev);
}

void pci_qdev_register(PCIDeviceInfo *info)
{
    info->qdev.init = pci_qdev_init;
    info->qdev.exit = pci_unregister_device;
    info->qdev.bus_info = &pci_bus_info;
    qdev_register(&info->qdev);
}

void pci_qdev_register_many(PCIDeviceInfo *info)
{
    while (info->qdev.name) {
        pci_qdev_register(info);
        info++;
    }
}

PCIDevice *pci_create_noinit(PCIBus *bus, int devfn, const char *name)
{
    DeviceState *dev;

    dev = qdev_create(&bus->qbus, name);
    qdev_prop_set_uint32(dev, "addr", devfn);
    return DO_UPCAST(PCIDevice, qdev, dev);
}

PCIDevice *pci_create_simple(PCIBus *bus, int devfn, const char *name)
{
    PCIDevice *dev = pci_create_noinit(bus, devfn, name);
    qdev_init(&dev->qdev);
    return dev;
}

int pci_enable_capability_support(PCIDevice *pci_dev,
                                  uint32_t config_start,
                                  PCICapConfigReadFunc *config_read,
                                  PCICapConfigWriteFunc *config_write,
                                  PCICapConfigInitFunc *config_init)
{
    if (!pci_dev)
        return -ENODEV;

    pci_dev->config[0x06] |= 0x10; // status = capabilities

    if (config_start == 0)
	pci_dev->cap.start = PCI_CAPABILITY_CONFIG_DEFAULT_START_ADDR;
    else if (config_start >= 0x40 && config_start < 0xff)
        pci_dev->cap.start = config_start;
    else
        return -EINVAL;

    if (config_read)
        pci_dev->cap.config_read = config_read;
    else
        pci_dev->cap.config_read = pci_default_cap_read_config;
    if (config_write)
        pci_dev->cap.config_write = config_write;
    else
        pci_dev->cap.config_write = pci_default_cap_write_config;
    pci_dev->cap.supported = 1;
    pci_dev->config[PCI_CAPABILITY_LIST] = pci_dev->cap.start;
    return config_init(pci_dev);
}

static int pci_find_space(PCIDevice *pdev, uint8_t size)
{
    int offset = PCI_CONFIG_HEADER_SIZE;
    int i;
    for (i = PCI_CONFIG_HEADER_SIZE; i < PCI_CONFIG_SPACE_SIZE; ++i)
        if (pdev->used[i])
            offset = i + 1;
        else if (i - offset + 1 == size)
            return offset;
    return 0;
}

static uint8_t pci_find_capability_list(PCIDevice *pdev, uint8_t cap_id,
                                        uint8_t *prev_p)
{
    uint8_t next, prev;

    if (!(pdev->config[PCI_STATUS] & PCI_STATUS_CAP_LIST))
        return 0;

    for (prev = PCI_CAPABILITY_LIST; (next = pdev->config[prev]);
         prev = next + PCI_CAP_LIST_NEXT)
        if (pdev->config[next + PCI_CAP_LIST_ID] == cap_id)
            break;

    if (prev_p)
        *prev_p = prev;
    return next;
}

/* Reserve space and add capability to the linked list in pci config space */
int pci_add_capability(PCIDevice *pdev, uint8_t cap_id, uint8_t size)
{
    uint8_t offset = pci_find_space(pdev, size);
    uint8_t *config = pdev->config + offset;
    if (!offset)
        return -ENOSPC;
    config[PCI_CAP_LIST_ID] = cap_id;
    config[PCI_CAP_LIST_NEXT] = pdev->config[PCI_CAPABILITY_LIST];
    pdev->config[PCI_CAPABILITY_LIST] = offset;
    pdev->config[PCI_STATUS] |= PCI_STATUS_CAP_LIST;
    memset(pdev->used + offset, 0xFF, size);
    /* Make capability read-only by default */
    memset(pdev->wmask + offset, 0, size);
    /* Check capability by default */
    memset(pdev->cmask + offset, 0xFF, size);
    return offset;
}

/* Unlink capability from the pci config space. */
void pci_del_capability(PCIDevice *pdev, uint8_t cap_id, uint8_t size)
{
    uint8_t prev, offset = pci_find_capability_list(pdev, cap_id, &prev);
    if (!offset)
        return;
    pdev->config[prev] = pdev->config[offset + PCI_CAP_LIST_NEXT];
    /* Make capability writeable again */
    memset(pdev->wmask + offset, 0xff, size);
    /* Clear cmask as device-specific registers can't be checked */
    memset(pdev->cmask + offset, 0, size);
    memset(pdev->used + offset, 0, size);

    if (!pdev->config[PCI_CAPABILITY_LIST])
        pdev->config[PCI_STATUS] &= ~PCI_STATUS_CAP_LIST;
}

/* Reserve space for capability at a known offset (to call after load). */
void pci_reserve_capability(PCIDevice *pdev, uint8_t offset, uint8_t size)
{
    memset(pdev->used + offset, 0xff, size);
}

uint8_t pci_find_capability(PCIDevice *pdev, uint8_t cap_id)
{
    return pci_find_capability_list(pdev, cap_id, NULL);
}

static void pcibus_dev_print(Monitor *mon, DeviceState *dev, int indent)
{
    PCIDevice *d = (PCIDevice *)dev;
    const pci_class_desc *desc;
    char ctxt[64];
    PCIIORegion *r;
    int i, class;

    class = le16_to_cpu(*((uint16_t *)(d->config + PCI_CLASS_DEVICE)));
    desc = pci_class_descriptions;
    while (desc->desc && class != desc->class)
        desc++;
    if (desc->desc) {
        snprintf(ctxt, sizeof(ctxt), "%s", desc->desc);
    } else {
        snprintf(ctxt, sizeof(ctxt), "Class %04x", class);
    }

    monitor_printf(mon, "%*sclass %s, addr %02x:%02x.%x, "
                   "pci id %04x:%04x (sub %04x:%04x)\n",
                   indent, "", ctxt,
                   d->bus->bus_num, d->devfn >> 3, d->devfn & 7,
                   le16_to_cpu(*((uint16_t *)(d->config + PCI_VENDOR_ID))),
                   le16_to_cpu(*((uint16_t *)(d->config + PCI_DEVICE_ID))),
                   le16_to_cpu(*((uint16_t *)(d->config + PCI_SUBSYSTEM_VENDOR_ID))),
                   le16_to_cpu(*((uint16_t *)(d->config + PCI_SUBSYSTEM_ID))));
    for (i = 0; i < PCI_NUM_REGIONS; i++) {
        r = &d->io_regions[i];
        if (!r->size)
            continue;
        monitor_printf(mon, "%*sbar %d: %s at 0x%x [0x%x]\n", indent, "",
                       i, r->type & PCI_ADDRESS_SPACE_IO ? "i/o" : "mem",
                       r->addr, r->addr + r->size - 1);
    }
}

static PCIDeviceInfo bridge_info = {
    .qdev.name    = "pci-bridge",
    .qdev.size    = sizeof(PCIBridge),
    .init         = pci_bridge_initfn,
    .config_write = pci_bridge_write_config,
    .qdev.props   = (Property[]) {
        DEFINE_PROP_HEX32("vendorid", PCIBridge, vid, 0),
        DEFINE_PROP_HEX32("deviceid", PCIBridge, did, 0),
        DEFINE_PROP_END_OF_LIST(),
    }
};

static void pci_register_devices(void)
{
    pci_qdev_register(&bridge_info);
}

device_init(pci_register_devices)<|MERGE_RESOLUTION|>--- conflicted
+++ resolved
@@ -26,13 +26,10 @@
 #include "monitor.h"
 #include "net.h"
 #include "sysemu.h"
-<<<<<<< HEAD
-#include "pc.h"
+#include "msix.h"
 #include "qemu-kvm.h"
+#include "hw/pc.h"
 #include "device-assignment.h"
-=======
-#include "msix.h"
->>>>>>> e3936fa5
 
 //#define DEBUG_PCI
 #ifdef DEBUG_PCI
